import os
import dataclasses
import gc
import inspect
import itertools
import time
import warnings
import weakref
from dataclasses import dataclass
from typing import (
    TYPE_CHECKING,
    Any,
    Dict,
    List,
    Optional,
    Set,
    Tuple,
    Type,
    TypeVar,
    Union,
)

import numpy as np
import torch
import torch.distributed
import torch.nn as nn

<<<<<<< HEAD
try:
    from flashinfer import BatchDecodeWithPagedKVCacheWrapper
    from flashinfer.decode import CUDAGraphBatchDecodeWithPagedKVCacheWrapper
    from flashinfer.prefill import BatchPrefillWithPagedKVCacheWrapper

    FLASHINFER_WORKSPACE_BUFFER_SIZE = 256 * 1024 * 1024
except ImportError:
    BatchDecodeWithPagedKVCacheWrapper = None
    CUDAGraphBatchDecodeWithPagedKVCacheWrapper = None
    BatchPrefillWithPagedKVCacheWrapper = None
    FLASHINFER_WORKSPACE_BUFFER_SIZE = 0

import vllm.envs as envs
from vllm.attention import AttentionMetadata, get_attn_backend
from vllm.config import (
    CacheConfig,
    DeviceConfig,
    LoadConfig,
    LoRAConfig,
    ModelConfig,
    ObservabilityConfig,
    ParallelConfig,
    PromptAdapterConfig,
    SchedulerConfig,
)
=======
import vllm.envs as envs
from vllm.attention import AttentionMetadata, get_attn_backend
from vllm.attention.backends.abstract import AttentionState
from vllm.attention.backends.utils import CommonAttentionState
from vllm.config import (CacheConfig, DeviceConfig, LoadConfig, LoRAConfig,
                         ModelConfig, ObservabilityConfig, ParallelConfig,
                         PromptAdapterConfig, SchedulerConfig)
>>>>>>> a3fce56b
from vllm.distributed import get_pp_group
from vllm.distributed.parallel_state import graph_capture
from vllm.inputs import INPUT_REGISTRY, InputRegistry
from vllm.logger import init_logger
from vllm.lora.layers import LoRAMapping
from vllm.lora.request import LoRARequest
from vllm.lora.worker_manager import LRUCacheWorkerLoRAManager
from vllm.model_executor import SamplingMetadata, SamplingMetadataCache
from vllm.model_executor.model_loader import get_model
from vllm.model_executor.model_loader.tensorizer import TensorizerConfig
from vllm.model_executor.models.interfaces import supports_lora, supports_multimodal
from vllm.model_executor.models.utils import set_cpu_offload_max_bytes
from vllm.model_executor.layers.sampler import Sampler
from vllm.model_executor.layers.logits_processor import LogitsProcessor
from vllm.model_executor.layers.vocab_parallel_embedding import VocabParallelEmbedding
from vllm.multimodal import (
    MULTIMODAL_REGISTRY,
    BatchedTensorInputs,
    MultiModalInputs,
    MultiModalRegistry,
)
from vllm.prompt_adapter.layers import PromptAdapterMapping
from vllm.prompt_adapter.request import PromptAdapterRequest
from vllm.prompt_adapter.worker_manager import LRUCacheWorkerPromptAdapterManager
from vllm.sampling_params import SamplingParams
<<<<<<< HEAD
from vllm.sequence import IntermediateTensors, SamplerOutput, SequenceGroupMetadata
from vllm.utils import (
    CudaMemoryProfiler,
    PyObjectCache,
    async_tensor_h2d,
    flatten_2d_lists,
    get_kv_cache_torch_dtype,
    is_hip,
    is_pin_memory_available,
)
=======
from vllm.sequence import (IntermediateTensors, SamplerOutput,
                           SequenceGroupMetadata)
from vllm.utils import (CudaMemoryProfiler, PyObjectCache, async_tensor_h2d,
                        flatten_2d_lists, is_hip, is_pin_memory_available)
>>>>>>> a3fce56b
from vllm.worker.model_runner_base import (
    ModelRunnerBase,
    ModelRunnerInputBase,
    ModelRunnerInputBuilderBase,
    _add_attn_metadata_broadcastable_dict,
    _add_sampling_metadata_broadcastable_dict,
    _init_attn_metadata_from_tensor_dict,
    _init_sampling_metadata_from_tensor_dict,
)


if TYPE_CHECKING:
    from vllm.attention.backends.abstract import AttentionBackend

logger = init_logger(__name__)

LORA_WARMUP_RANK = 8
_BATCH_SIZE_ALIGNMENT = 8
# Capture graphs for token size 1, 2, 4, 8, 16, 24, 32, 40, ..., 256.
# NOTE: _get_graph_batch_size needs to be updated if this list is changed.
_BATCH_SIZES_TO_CAPTURE = [1, 2, 4] + [_BATCH_SIZE_ALIGNMENT * i for i in range(1, 33)]
_NUM_WARMUP_ITERS = 2

TModelInputForGPU = TypeVar("TModelInputForGPU", bound="ModelInputForGPU")


@dataclass(frozen=True)
class ModelInputForGPU(ModelRunnerInputBase):
    """
    This base class contains metadata needed for the base model forward pass
    but not metadata for possible additional steps, e.g., sampling. Model
    runners that run additional steps should subclass this method to add
    additional fields.
    """

    input_tokens: Optional[torch.Tensor] = None
    input_positions: Optional[torch.Tensor] = None
    seq_lens: Optional[List[int]] = None
    query_lens: Optional[List[int]] = None
    lora_mapping: Optional["LoRAMapping"] = None
    lora_requests: Optional[Set[LoRARequest]] = None
    attn_metadata: Optional["AttentionMetadata"] = None
    prompt_adapter_mapping: Optional[PromptAdapterMapping] = None
    prompt_adapter_requests: Optional[Set[PromptAdapterRequest]] = None
    multi_modal_kwargs: Optional[BatchedTensorInputs] = None
    request_ids_to_seq_ids: Optional[Dict[str, List[int]]] = None
    finished_requests_ids: Optional[List[str]] = None
    virtual_engine: int = 0

    def as_broadcastable_tensor_dict(self) -> Dict[str, Any]:
        tensor_dict = {
            "input_tokens": self.input_tokens,
            "input_positions": self.input_positions,
            "lora_requests": self.lora_requests,
            "lora_mapping": self.lora_mapping,
            "multi_modal_kwargs": self.multi_modal_kwargs,
            "prompt_adapter_mapping": self.prompt_adapter_mapping,
            "prompt_adapter_requests": self.prompt_adapter_requests,
            "virtual_engine": self.virtual_engine,
            "request_ids_to_seq_ids": self.request_ids_to_seq_ids,
            "finished_requests_ids": self.finished_requests_ids,
        }
        _add_attn_metadata_broadcastable_dict(tensor_dict, self.attn_metadata)
        return tensor_dict

    @classmethod
    def from_broadcasted_tensor_dict(
        cls: Type[TModelInputForGPU],
        tensor_dict: Dict[str, Any],
        attn_backend: Optional["AttentionBackend"] = None,
    ) -> TModelInputForGPU:
        if attn_backend is not None:
            tensor_dict = _init_attn_metadata_from_tensor_dict(
                attn_backend, tensor_dict
            )
        return cls(**tensor_dict)


@dataclass(frozen=True)
class ModelInputForGPUWithSamplingMetadata(ModelInputForGPU):
    """
    Used by the ModelRunner.
    """

    sampling_metadata: Optional["SamplingMetadata"] = None
    # Used for speculative decoding. We do not broadcast it because it is only
    # used by the driver worker.
    is_prompt: Optional[bool] = None

    def as_broadcastable_tensor_dict(self) -> Dict[str, Any]:
        tensor_dict = {
            "input_tokens": self.input_tokens,
            "input_positions": self.input_positions,
            "lora_requests": self.lora_requests,
            "lora_mapping": self.lora_mapping,
            "multi_modal_kwargs": self.multi_modal_kwargs,
            "prompt_adapter_mapping": self.prompt_adapter_mapping,
            "prompt_adapter_requests": self.prompt_adapter_requests,
            "virtual_engine": self.virtual_engine,
            "request_ids_to_seq_ids": self.request_ids_to_seq_ids,
            "finished_requests_ids": self.finished_requests_ids,
        }
        _add_attn_metadata_broadcastable_dict(tensor_dict, self.attn_metadata)
        _add_sampling_metadata_broadcastable_dict(tensor_dict, self.sampling_metadata)
        return tensor_dict

    @classmethod
    def from_broadcasted_tensor_dict(
        cls,
        tensor_dict: Dict[str, Any],
        attn_backend: Optional["AttentionBackend"] = None,
    ) -> "ModelInputForGPUWithSamplingMetadata":
        tensor_dict = _init_sampling_metadata_from_tensor_dict(tensor_dict)
        if attn_backend is not None:
            tensor_dict = _init_attn_metadata_from_tensor_dict(
                attn_backend, tensor_dict
            )
        return cls(**tensor_dict)


class ModelInputForGPUBuilder(ModelRunnerInputBuilderBase[ModelInputForGPU]):
    """Build ModelInputForGPU from SequenceGroupMetadata."""

    # Note: ideally we would be using a dataclass(kw_only=True)
    # here, so that this can be subclassed easily,
    # but kw_only is not supported in python<3.10.
    class InterDataForSeqGroup:
        """Intermediate data for the current sequence group."""

        def simple_reinit(self):
            self.input_tokens[0].clear()  # type: ignore
            self.input_positions[0].clear()  # type: ignore
            self.seq_lens[0] = 0  # type: ignore
            self.orig_seq_lens[0] = 0  # type: ignore
            self.query_lens[0] = 0  # type: ignore
            self.context_lens[0] = 0  # type: ignore
            self.curr_sliding_window_blocks[0] = 0  # type: ignore
            self.lora_index_mapping.clear()  # type: ignore
            self.lora_prompt_mapping.clear()  # type: ignore
            self.lora_requests.clear()  # type: ignore
            self.prompt_adapter_index_mapping.clear()  # type: ignore
            self.prompt_adapter_prompt_mapping.clear()  # type: ignore

        def __init__(
            self,
            *,
            # From sequence group metadata.
            request_id: str,
            seq_ids: List[int],
            is_prompt: bool,
            block_tables: Optional[Dict[int, List[int]]],
            computed_block_nums: List[int],
            n_seqs: int = 0,
            # Input tokens and positions.
            input_tokens: Optional[List[List[int]]] = None,
            input_positions: Optional[List[List[int]]] = None,
            # The sequence length (may be capped to the sliding window).
            seq_lens: Optional[List[int]] = None,
            # The original sequence length (before applying sliding window).
            # This is used to compute slot mapping.
            orig_seq_lens: Optional[List[int]] = None,
            # The query length.
            query_lens: Optional[List[int]] = None,
            # The number of tokens that are already computed.
            context_lens: Optional[List[int]] = None,
            # The current sliding window block.
            curr_sliding_window_blocks: Optional[List[int]] = None,
            # LoRA inputs.
            lora_index_mapping: Optional[List[List[int]]] = None,
            lora_prompt_mapping: Optional[List[List[int]]] = None,
            lora_requests: Optional[Set[LoRARequest]] = None,
            # Prompt adapter inputs.
            prompt_adapter_index_mapping: Optional[List[int]] = None,
            prompt_adapter_prompt_mapping: Optional[List[int]] = None,
            prompt_adapter_request: Optional[PromptAdapterRequest] = None,
            # Multi-modal inputs.
            multi_modal_inputs: Optional[MultiModalInputs] = None,
            # Whether the prefix cache is hit (prefill only).
            prefix_cache_hit: bool = False,
            reinit: bool = False,
            reinit_use_defaults: bool = False,
        ):
            if reinit:
                assert len(self.seq_ids) == len(seq_ids)  # type: ignore
                for i, seq_id in enumerate(seq_ids):
                    self.seq_ids[i] = seq_id  # type: ignore
            else:
                self.seq_ids = seq_ids

            self.request_id = request_id
            self.is_prompt = is_prompt
            self.block_tables = block_tables
            self.computed_block_nums = computed_block_nums
            self.n_seqs = n_seqs

            if reinit:
                if len(self.seq_ids) == 1 and reinit_use_defaults:
                    self.simple_reinit()
                else:
                    if input_tokens:
                        self.input_tokens = input_tokens
                    else:
                        for seq_id in range(len(self.seq_ids)):
                            self.input_tokens[seq_id].clear()

                    if input_positions:
                        self.input_positions = input_positions
                    else:
                        for seq_id in range(len(self.seq_ids)):
                            self.input_positions[seq_id].clear()

                    if seq_lens:
                        self.seq_lens = seq_lens
                    else:
                        for seq_id in range(len(self.seq_ids)):
                            self.seq_lens[seq_id] = 0

                    if orig_seq_lens:
                        self.orig_seq_lens = orig_seq_lens
                    else:
                        for seq_id in range(len(self.seq_ids)):
                            self.orig_seq_lens[seq_id] = 0

                    if query_lens:
                        self.query_lens = query_lens
                    else:
                        for seq_id in range(len(self.seq_ids)):
                            self.query_lens[seq_id] = 0

                    if context_lens:
                        self.context_lens = context_lens
                    else:
                        for seq_id in range(len(self.seq_ids)):
                            self.context_lens[seq_id] = 0

                    if curr_sliding_window_blocks:
                        self.curr_sliding_window_blocks = curr_sliding_window_blocks
                    else:
                        for seq_id in range(len(self.seq_ids)):
                            self.curr_sliding_window_blocks[seq_id] = 0

                    if lora_index_mapping:
                        self.lora_index_mapping = lora_index_mapping
                    else:
                        self.lora_index_mapping.clear()

                    if lora_prompt_mapping:
                        self.lora_prompt_mapping = lora_prompt_mapping
                    else:
                        self.lora_prompt_mapping.clear()

                    if lora_requests:
                        self.lora_requests = lora_requests
                    else:
                        self.lora_requests.clear()

                    if prompt_adapter_index_mapping:
                        self.prompt_adapter_index_mapping = prompt_adapter_index_mapping
                    else:
                        self.prompt_adapter_index_mapping.clear()

                    if prompt_adapter_prompt_mapping:
                        self.prompt_adapter_prompt_mapping = (
                            prompt_adapter_prompt_mapping
                        )
                    else:
                        self.prompt_adapter_prompt_mapping.clear()

            else:
                self.input_tokens = input_tokens or []
                self.input_positions = input_positions or []
                self.seq_lens = seq_lens or []
                self.orig_seq_lens = orig_seq_lens or []
                self.query_lens = query_lens or []
                self.context_lens = context_lens or []
                self.curr_sliding_window_blocks = curr_sliding_window_blocks or []

                self.lora_index_mapping = lora_index_mapping or []
                self.lora_prompt_mapping = lora_prompt_mapping or []
                self.lora_requests = lora_requests or set()

                self.prompt_adapter_index_mapping = prompt_adapter_index_mapping or []
                self.prompt_adapter_prompt_mapping = prompt_adapter_prompt_mapping or []

            self.prompt_adapter_request = prompt_adapter_request
            self.multi_modal_inputs = multi_modal_inputs
            self.prefix_cache_hit = prefix_cache_hit

            self.n_seqs = len(self.seq_ids)

            if not reinit:
                self.__post_init__()

        def __post_init__(self):
            self.n_seqs = len(self.seq_ids)

            self.input_tokens = [[] for _ in range(self.n_seqs)]
            self.input_positions = [[] for _ in range(self.n_seqs)]
            self.seq_lens = [0] * self.n_seqs
            self.orig_seq_lens = [0] * self.n_seqs
            self.query_lens = [0] * self.n_seqs
            self.context_lens = [0] * self.n_seqs
            self.curr_sliding_window_blocks = [0] * self.n_seqs

            self.lora_index_mapping = []
            self.lora_prompt_mapping = []

    def gen_inter_data_builder(self, num_seqs: int):
        return lambda: ModelInputForGPUBuilder.InterDataForSeqGroup(
            request_id="",
            seq_ids=[0] * num_seqs,
            is_prompt=True,
            block_tables=None,
            computed_block_nums=[],
        )

    def init_cached_inter_data(self, *args, **kwargs):
        assert len(args) == 0
        assert "seq_ids" in kwargs
        seq_ids = kwargs["seq_ids"]
        num_seqs = len(seq_ids)

        # The inter-data cache is per model_runner
        inter_data_cache = self.runner.inter_data_cache
        if num_seqs not in inter_data_cache:
            inter_data_cache[num_seqs] = PyObjectCache(
                self.gen_inter_data_builder(num_seqs)
            )

        obj = inter_data_cache[num_seqs].get_object()
        obj.__init__(*args, **kwargs)
        return obj

    def reset_cached_inter_data(self):
        for cache in self.runner.inter_data_cache.values():
            cache.reset()

    def __init__(
        self,
        runner: "GPUModelRunnerBase",
        finished_requests_ids: Optional[List[str]] = None,
    ):
        super().__init__()
        # Compute functions for each sequence in a sequence group.
        # WARNING: The order of the functions matters!
        self.per_seq_compute_fns = [
            self._compute_lens,
            self._compute_for_prefix_cache_hit,
            self._compute_for_sliding_window,
            self._compute_lora_input,
        ]
        # Compute functions for each sequence group.
        # WARNING: The order of the functions matters!
        self.per_seq_group_compute_fns = [
            self._compute_prompt_adapter_input,
            self._compute_multi_modal_input,
        ]

        self.runner = runner
        self.model_input_cls = self.runner._model_input_cls
        self.attn_backend = self.runner.attn_backend
        self.scheduler_config = self.runner.scheduler_config
        self.sliding_window = self.runner.sliding_window
        self.block_size = self.runner.block_size
        self.enable_lora = self.runner.lora_config is not None
        self.enable_prompt_adapter = self.runner.prompt_adapter_config is not None
        self.multi_modal_input_mapper = self.runner.multi_modal_input_mapper
        self.finished_requests_ids = finished_requests_ids
        self.decode_only = True

        # Intermediate data (data in CPU before going to GPU) for
        # the current sequence group.
        self.inter_data_list: List[ModelInputForGPUBuilder.InterDataForSeqGroup] = []

        # Attention metadata inputs.
        self.attn_metadata_builder = self.attn_backend.make_metadata_builder(
            weakref.proxy(self)
        )

        # Engine/Model configurations.
        self.chunked_prefill_enabled = (
            self.scheduler_config is not None
            and self.scheduler_config.chunked_prefill_enabled
        )
        if self.sliding_window is not None:
            self.sliding_window_blocks = (
                self.sliding_window + self.block_size - 1
            ) // self.block_size
            self.block_aligned_sliding_window = (
                self.sliding_window_blocks * self.block_size
            )

    def _compute_lens(
        self,
        inter_data: InterDataForSeqGroup,
        seq_idx: int,
        seq_group_metadata: SequenceGroupMetadata,
    ):
        """Compute context length, sequence length and tokens
        for the given sequence data.
        """
        seq_data = seq_group_metadata.seq_data[inter_data.seq_ids[seq_idx]]
        token_chunk_size = seq_group_metadata.token_chunk_size

        # Compute context length (the number of tokens that are
        # already computed) and sequence length (total number of tokens).
        seq_len = seq_data.get_len()
        if inter_data.is_prompt:
            context_len = seq_data.get_num_computed_tokens()
        else:
            # get_num_computed_tokens is incorrect for spec decoding.
            # So, we should have a special logic here.
            # TODO(sang): Fix it.
            context_len = seq_len - 1
        seq_len = min(seq_len, context_len + token_chunk_size)

        # Compute tokens.
        if inter_data.is_prompt:
            tokens = seq_data.get_token_ids()
            if context_len != 0 or seq_len < len(tokens):
                tokens = tokens[context_len:seq_len]
        else:
            # Optimization. get_token_ids requires the entire copy of
            # tokens.
            tokens = seq_data.get_last_token_id()

        inter_data.seq_lens[seq_idx] = seq_len
        inter_data.orig_seq_lens[seq_idx] = seq_len
        inter_data.context_lens[seq_idx] = context_len

        if isinstance(tokens, list):
            inter_data.input_tokens[seq_idx].extend(tokens)
        else:
            inter_data.input_tokens[seq_idx].append(tokens)

        if (seq_len - context_len) == 1:
            inter_data.input_positions[seq_idx].append(seq_len - 1)
        else:
            inter_data.input_positions[seq_idx].extend(range(context_len, seq_len))

        inter_data.query_lens[seq_idx] = (
            seq_len - context_len if inter_data.is_prompt else 1
        )

    def _compute_for_prefix_cache_hit(
        self,
        inter_data: InterDataForSeqGroup,
        seq_idx: int,
        seq_group_metadata: SequenceGroupMetadata,
    ):
        """Check if hit prefix cache (i.e., some blocks are already computed).
        If hit, update input tokens and positions to only compute the
        remaining blocks.
        """
        computed_block_nums = inter_data.computed_block_nums

        # Note that prefix caching does not support sliding window.
        prefix_cache_hit = (
            computed_block_nums is not None
            and len(computed_block_nums) > 0
            and self.sliding_window is None
            and inter_data.is_prompt
        )
        inter_data.prefix_cache_hit = prefix_cache_hit
        if self.chunked_prefill_enabled and prefix_cache_hit:
            raise RuntimeError(
                "chunked prefill cannot be used with prefix caching now."
            )

        # If prefix cache is hit, advance context length to bypass
        # hit blocks. Accordingly, input tokens, position and query length
        # have to be updated.
        if prefix_cache_hit:
            assert computed_block_nums is not None
            context_len = len(computed_block_nums) * self.block_size
            inter_data.input_tokens[seq_idx] = inter_data.input_tokens[seq_idx][
                context_len:
            ]
            inter_data.input_positions[seq_idx] = inter_data.input_positions[seq_idx][
                context_len:
            ]
            inter_data.context_lens[seq_idx] = context_len
            inter_data.query_lens[seq_idx] = inter_data.seq_lens[seq_idx] - context_len

    def _compute_for_sliding_window(
        self,
        inter_data: InterDataForSeqGroup,
        seq_idx: int,
        seq_group_metadata: SequenceGroupMetadata,
    ):
        """Update seq_len and curr_sliding_window_block for the given
        sequence data (only required by decoding) if sliding window is enabled.
        """
        curr_sliding_window_block = 0
        sliding_seq_len = inter_data.seq_lens[seq_idx]
        if not inter_data.is_prompt and self.sliding_window is not None:
            # TODO(sang): This is a hack to make sliding window work with
            # paged attn. We can remove it if we make paged attn kernel
            # to properly handle slinding window attn.
            curr_sliding_window_block = self.sliding_window_blocks
            if self.scheduler_config.use_v2_block_manager:
                # number of elements in last block
                suff_len = inter_data.seq_lens[seq_idx] % self.block_size
                sliding_seq_len = min(
                    inter_data.seq_lens[seq_idx],
                    self.block_aligned_sliding_window + suff_len,
                )
                if suff_len > 0:
                    curr_sliding_window_block += 1
            else:
                sliding_seq_len = min(inter_data.seq_lens[seq_idx], self.sliding_window)

        inter_data.curr_sliding_window_blocks[seq_idx] = curr_sliding_window_block
        inter_data.seq_lens[seq_idx] = sliding_seq_len

    def _compute_lora_input(
        self,
        inter_data: InterDataForSeqGroup,
        seq_idx: int,
        seq_group_metadata: SequenceGroupMetadata,
    ):
        """If LoRA is enabled, compute LoRA index and prompt mapping."""
        if not self.enable_lora:
            return

        lora_id = seq_group_metadata.lora_int_id
        if lora_id > 0:
            inter_data.lora_requests.add(seq_group_metadata.lora_request)
        query_len = inter_data.query_lens[seq_idx]
        inter_data.lora_index_mapping.append([lora_id] * query_len)
        inter_data.lora_prompt_mapping.append(
            [lora_id]
            * (
                query_len
                if seq_group_metadata.sampling_params
                and seq_group_metadata.sampling_params.prompt_logprobs is not None
                else 1
            )
        )

    def _compute_prompt_adapter_input(
        self,
        inter_data: InterDataForSeqGroup,
        seq_group_metadata: SequenceGroupMetadata,
    ):
        """If prompt adapter is enabled, compute index and prompt mapping."""
        # Note that when is_prompt=True, we expect only one sequence
        # in the group.
        if not self.enable_prompt_adapter:
            return

        prompt_adapter_id = seq_group_metadata.prompt_adapter_id
        if prompt_adapter_id <= 0 or not inter_data.is_prompt:
            return

        # We expect only one sequence in the group when is_prompt=True.
        assert inter_data.n_seqs == 1
        query_len = inter_data.query_lens[0]
        inter_data.prompt_adapter_request = seq_group_metadata.prompt_adapter_request

        num_tokens = seq_group_metadata.prompt_adapter_num_virtual_tokens
        inter_data.prompt_adapter_index_mapping = [prompt_adapter_id] * num_tokens + [
            0
        ] * (query_len - num_tokens)
        inter_data.prompt_adapter_prompt_mapping = [prompt_adapter_id] * (
            query_len
            if seq_group_metadata.sampling_params
            and seq_group_metadata.sampling_params.prompt_logprobs
            else 1
        )

    def _compute_multi_modal_input(
        self,
        inter_data: InterDataForSeqGroup,
        seq_group_metadata: SequenceGroupMetadata,
    ):
        """If multi-modal data is given, add it to the input."""
        mm_data = seq_group_metadata.multi_modal_data
        if not mm_data:
            return

        mm_kwargs = self.multi_modal_input_mapper(mm_data)
        inter_data.multi_modal_inputs = mm_kwargs

    def add_seq_group(self, seq_group_metadata: SequenceGroupMetadata):
        """Add a sequence group to the builder."""
        seq_ids = seq_group_metadata.seq_data.keys()
        n_seqs = len(seq_ids)
        is_prompt = seq_group_metadata.is_prompt

        if is_prompt:
            assert n_seqs == 1
            self.decode_only = False

        inter_data = self.init_cached_inter_data(
            request_id=seq_group_metadata.request_id,
            seq_ids=seq_ids,
            is_prompt=is_prompt,
            block_tables=seq_group_metadata.block_tables,
            computed_block_nums=seq_group_metadata.computed_block_nums,
            reinit=True,
            reinit_use_defaults=True,
        )

        self.inter_data_list.append(inter_data)

        for seq_idx in range(n_seqs):
            for per_seq_fn in self.per_seq_compute_fns:
                per_seq_fn(inter_data, seq_idx, seq_group_metadata)
        for per_seq_group_fn in self.per_seq_group_compute_fns:
            per_seq_group_fn(inter_data, seq_group_metadata)

    def _use_captured_graph(self, batch_size: int, max_decode_seq_len: int) -> bool:
        return (
            self.decode_only
            and not self.runner.model_config.enforce_eager
            and batch_size <= _BATCH_SIZES_TO_CAPTURE[-1]
            and max_decode_seq_len <= self.runner.max_seq_len_to_capture
        )

    def build(self) -> ModelInputForGPU:
        """Finalize the builder intermediate data and
        create on-device tensors.
        """
        # Combine and flatten intermediate data.
        input_tokens = []
        for inter_data in self.inter_data_list:
            for cur_input_tokens in inter_data.input_tokens:
                input_tokens.extend(cur_input_tokens)

        if not input_tokens:
            # This may happen when all prefill requests hit
            # prefix caching and there is no decode request.
            return self.model_input_cls()

        input_positions = []
        for inter_data in self.inter_data_list:
            for cur_input_positions in inter_data.input_positions:
                input_positions.extend(cur_input_positions)

        seq_lens = []
        max_decode_seq_len = 0
        for inter_data in self.inter_data_list:
            seq_lens.extend(inter_data.seq_lens)
            if not inter_data.is_prompt:
                max_decode_seq_len = max(max_decode_seq_len, max(inter_data.seq_lens))
        query_lens = []
        for inter_data in self.inter_data_list:
            query_lens.extend(inter_data.query_lens)

        # Mapping from request IDs to sequence IDs. Used for Jamba models
        # that manages the cache by itself.
        request_ids_to_seq_ids = {
            data.request_id: data.seq_ids for data in self.inter_data_list
        }

        batch_size = len(input_tokens)
        use_captured_graph = self._use_captured_graph(batch_size, max_decode_seq_len)

        # If cuda graph can be used, pad tensors accordingly.
        # See `capture_model` API for more details.
        # vLLM uses cuda graph only for decoding requests.
        cuda_graph_pad_size = -1
        if use_captured_graph:
            graph_batch_size = _get_graph_batch_size(batch_size)
            assert graph_batch_size >= batch_size
            cuda_graph_pad_size = graph_batch_size - batch_size
            batch_size = graph_batch_size

        # Tokens and positions.
        if cuda_graph_pad_size:
            input_tokens.extend(itertools.repeat(0, cuda_graph_pad_size))
            input_positions.extend(itertools.repeat(0, cuda_graph_pad_size))
        assert self.runner.device is not None
        input_tokens_tensor = async_tensor_h2d(
            input_tokens, torch.long, self.runner.device, self.runner.pin_memory
        )
        input_positions_tensor = async_tensor_h2d(
            input_positions, torch.long, self.runner.device, self.runner.pin_memory
        )

        # Sequence and query lengths.
        if cuda_graph_pad_size:
            seq_lens.extend(itertools.repeat(1, cuda_graph_pad_size))

        # Attention metadata.
        attn_metadata = self.attn_metadata_builder.build(
            seq_lens, query_lens, cuda_graph_pad_size, batch_size
        )

        # LoRA data.
        lora_requests = set()
        lora_mapping = None
        if self.enable_lora:
            lora_requests = set(
                r for data in self.inter_data_list for r in data.lora_requests
            )
            lora_index_mapping = flatten_2d_lists(
                [
                    flatten_2d_lists(inter_data.lora_index_mapping)
                    for inter_data in self.inter_data_list
                ]
            )
            if cuda_graph_pad_size:
                lora_index_mapping.extend(itertools.repeat(0, cuda_graph_pad_size))
            lora_prompt_mapping = flatten_2d_lists(
                [
                    flatten_2d_lists(inter_data.lora_prompt_mapping)
                    for inter_data in self.inter_data_list
                ]
            )

            lora_mapping = LoRAMapping(
                **dict(
                    index_mapping=lora_index_mapping,
                    prompt_mapping=lora_prompt_mapping,
                    is_prefill=not self.decode_only,
                )
            )

        # Prompt adapter data.
        prompt_adapter_requests: Set[PromptAdapterRequest] = set()
        prompt_adapter_mapping = None
        if self.enable_prompt_adapter:
            prompt_adapter_requests = set(
                data.prompt_adapter_request
                for data in self.inter_data_list
                if data.prompt_adapter_request is not None
            )
            prompt_adapter_index_mapping = flatten_2d_lists(
                [
                    inter_data.prompt_adapter_index_mapping
                    for inter_data in self.inter_data_list
                ]
            )
            if cuda_graph_pad_size:
                prompt_adapter_index_mapping.extend(
                    itertools.repeat(0, cuda_graph_pad_size)
                )
            prompt_adapter_prompt_mapping = flatten_2d_lists(
                [
                    inter_data.prompt_adapter_prompt_mapping
                    for inter_data in self.inter_data_list
                ]
            )
            prompt_adapter_mapping = PromptAdapterMapping(
                prompt_adapter_index_mapping,
                prompt_adapter_prompt_mapping,
            )

        # Multi-modal data.
        multi_modal_inputs_list = [
            data.multi_modal_inputs
            for data in self.inter_data_list
            if data.multi_modal_inputs is not None
        ]
        multi_modal_kwargs = MultiModalInputs.batch(multi_modal_inputs_list)

        return self.model_input_cls(
            input_tokens=input_tokens_tensor,
            input_positions=input_positions_tensor,
            attn_metadata=attn_metadata,
            seq_lens=seq_lens,
            query_lens=query_lens,
            lora_mapping=lora_mapping,
            lora_requests=lora_requests,
            multi_modal_kwargs=multi_modal_kwargs,
            request_ids_to_seq_ids=request_ids_to_seq_ids,
            finished_requests_ids=self.finished_requests_ids,
            prompt_adapter_mapping=prompt_adapter_mapping,
            prompt_adapter_requests=prompt_adapter_requests,
        )


class GPUModelRunnerBase(ModelRunnerBase[TModelInputForGPU]):
    """
    Helper class for shared methods between GPU model runners.
    """

    _model_input_cls: Type[TModelInputForGPU]
    _builder_cls: Type[ModelInputForGPUBuilder]

    def __init__(
        self,
        model_config: ModelConfig,
        parallel_config: ParallelConfig,
        scheduler_config: SchedulerConfig,
        device_config: DeviceConfig,
        cache_config: CacheConfig,
        load_config: LoadConfig,
        lora_config: Optional[LoRAConfig],
        kv_cache_dtype: Optional[str] = "auto",
        is_driver_worker: bool = False,
        prompt_adapter_config: Optional[PromptAdapterConfig] = None,
        return_hidden_states: bool = False,
        observability_config: Optional[ObservabilityConfig] = None,
        input_registry: InputRegistry = INPUT_REGISTRY,
        mm_registry: MultiModalRegistry = MULTIMODAL_REGISTRY,
    ):
        self.model_config = model_config
        self.parallel_config = parallel_config
        self.scheduler_config = scheduler_config
        self.device_config = device_config
        self.cache_config = cache_config
        self.lora_config = lora_config
        self.load_config = load_config
        self.is_driver_worker = is_driver_worker
        self.prompt_adapter_config = prompt_adapter_config
        self.return_hidden_states = return_hidden_states
        self.observability_config = observability_config

        self.device = self.device_config.device
        self.pin_memory = is_pin_memory_available()

        self.kv_cache_dtype = kv_cache_dtype
        self.sliding_window = model_config.get_sliding_window()
        self.block_size = cache_config.block_size
        self.max_seq_len_to_capture = self.model_config.max_seq_len_to_capture

        self.graph_runners: List[Dict[int, CUDAGraphRunner]] = [
            {} for _ in range(self.parallel_config.pipeline_parallel_size)
        ]
        self.graph_memory_pool: Optional[Tuple[int, int]] = (
            None  # Set during graph capture.
        )

        self.has_seqlen_agnostic = model_config.contains_seqlen_agnostic_layers(
            parallel_config
        )

        # When using CUDA graph, the input block tables must be padded to
        # max_seq_len_to_capture. However, creating the block table in
        # Python can be expensive. To optimize this, we cache the block table
        # in numpy and only copy the actual input content at every iteration.
        # The shape of the cached block table will be
        # (max batch size to capture, max context len to capture / block size).
        self.graph_block_tables = np.zeros(
            (max(_BATCH_SIZES_TO_CAPTURE), self.get_max_block_per_batch()),
<<<<<<< HEAD
            dtype=np.int32,
        )
        num_attn_heads = self.model_config.get_num_attention_heads(self.parallel_config)
        self.attn_backend = (
            get_attn_backend(
                num_attn_heads,
                self.model_config.get_head_size(),
                self.model_config.get_num_kv_heads(self.parallel_config),
                self.model_config.get_sliding_window(),
                self.model_config.dtype,
                self.kv_cache_dtype,
                self.block_size,
            )
            if num_attn_heads
            else None
        )
=======
            dtype=np.int32)
        num_attn_heads = self.model_config.get_num_attention_heads(
            self.parallel_config)
        self.attn_backend = get_attn_backend(
            num_attn_heads,
            self.model_config.get_head_size(),
            self.model_config.get_num_kv_heads(self.parallel_config),
            self.model_config.get_sliding_window(),
            self.model_config.dtype,
            self.kv_cache_dtype,
            self.block_size,
        ) if num_attn_heads else None
        if self.attn_backend:
            self.attn_state = self.attn_backend.get_state_cls()(
                weakref.proxy(self))
        else:
            self.attn_state = CommonAttentionState(weakref.proxy(self))
>>>>>>> a3fce56b

        # Multi-modal data support
        self.input_registry = input_registry
        self.mm_registry = mm_registry
        self.multi_modal_input_mapper = mm_registry.create_input_mapper(model_config)
        self.mm_registry.init_mm_limits_per_prompt(self.model_config)

        # Lazy initialization
        self.model: nn.Module  # Set after load_model
        # Set after load_model.
        self.lora_manager: Optional[LRUCacheWorkerLoRAManager] = None
        self.prompt_adapter_manager: LRUCacheWorkerPromptAdapterManager = None

<<<<<<< HEAD
        self.flashinfer_decode_workspace_buffer = None
        self.flashinfer_decode_wrapper = None
        self.flashinfer_prefill_workspace_buffer = None
        self.flashinfer_prefill_wrapper = None

        set_cpu_offload_max_bytes(int(self.cache_config.cpu_offload_gb * 1024**3))
=======
        set_cpu_offload_max_bytes(
            int(self.cache_config.cpu_offload_gb * 1024**3))
>>>>>>> a3fce56b

        # Used to cache python objects
        self.inter_data_cache: Dict[int, PyObjectCache] = {}
        self.sampling_metadata_cache: SamplingMetadataCache = SamplingMetadataCache()

        if os.environ.get("MASE_VLLM"):
            self.logits_processor = LogitsProcessor(self.model_config.get_vocab_size())
            self.sampler = Sampler()
            self.MASE_VLLM = True
        else:
            self.MASE_VLLM = False

    def load_model(self) -> None:
        logger.info("Starting to load model %s...", self.model_config.model)
        with CudaMemoryProfiler() as m:
            self.model = get_model(
                model_config=self.model_config,
                device_config=self.device_config,
                load_config=self.load_config,
                lora_config=self.lora_config,
                parallel_config=self.parallel_config,
                scheduler_config=self.scheduler_config,
                cache_config=self.cache_config,
            )

        self.model_memory_usage = m.consumed_memory
        logger.info(
            "Loading model weights took %.4f GB", self.model_memory_usage / float(2**30)
        )

        if self.lora_config:
            assert supports_lora(self.model), "Model does not support LoRA"
            assert not supports_multimodal(
                self.model
            ), "To be tested: Multi-modal model with LoRA settings."

            self.lora_manager = LRUCacheWorkerLoRAManager(
                self.scheduler_config.max_num_seqs,
                self.scheduler_config.max_num_batched_tokens,
                self.vocab_size,
                self.lora_config,
                self.device,
                self.model.embedding_modules,
                self.model.embedding_padding_modules,
                max_position_embeddings=self.model.config.max_position_embeddings,
            )
            self.model = self.lora_manager.create_lora_manager(self.model)

        if self.prompt_adapter_config:
            self.prompt_adapter_manager = LRUCacheWorkerPromptAdapterManager(
                self.scheduler_config.max_num_seqs,
                self.scheduler_config.max_num_batched_tokens,
                self.device,
                self.prompt_adapter_config,
            )
            self.model = self.prompt_adapter_manager.create_prompt_adapter_manager(
                self.model
            )

        if self.kv_cache_dtype == "fp8" and is_hip():
            # Currently only ROCm accepts kv-cache scaling factors
            # via quantization_param_path and this will be deprecated
            # in the future.
            if self.model_config.quantization_param_path is not None:
                if callable(getattr(self.model, "load_kv_cache_scales", None)):
                    warnings.warn(
                        "Loading kv cache scaling factor from JSON is "
                        "deprecated and will be removed. Please include "
                        "kv cache scaling factors in the model checkpoint.",
                        FutureWarning,
                        stacklevel=2,
                    )
                    self.model.load_kv_cache_scales(
                        self.model_config.quantization_param_path
                    )
                    logger.info(
                        "Loaded KV cache scaling factors from %s",
                        self.model_config.quantization_param_path,
                    )
                else:
                    raise RuntimeError(
                        "Using FP8 KV cache and scaling factors provided but "
                        "model %s does not support loading scaling factors.",
                        self.model.__class__,
                    )
            else:
                logger.warning(
                    "Using FP8 KV cache but no scaling factors "
                    "provided. Defaulting to scaling factors of 1.0. "
                    "This may lead to less accurate results!"
                )

        if envs.VLLM_TEST_DYNAMO_GRAPH_CAPTURE:
            self.model = torch.compile(self.model, fullgraph=True, backend="eager")

        # Define LM head - must be executed after the model parallel group is initialized
        if self.MASE_VLLM:
            target_device = torch.device(self.device_config.device)
            with target_device:
                self.lm_head = VocabParallelEmbedding(
                    self.model_config.get_vocab_size(),
                    self.model_config.get_hidden_size(),
                )

    def save_sharded_state(
        self,
        path: str,
        pattern: Optional[str] = None,
        max_size: Optional[int] = None,
    ) -> None:
        from vllm.model_executor.model_loader.loader import ShardedStateLoader

        ShardedStateLoader.save_model(
            self.model,
            path,
            pattern=pattern,
            max_size=max_size,
        )

    def save_tensorized_model(
        self,
        tensorizer_config: TensorizerConfig,
    ) -> None:
        from vllm.model_executor.model_loader.loader import TensorizerLoader

        TensorizerLoader.save_model(
            self.model,
            tensorizer_config=tensorizer_config,
        )

    def get_max_block_per_batch(self) -> int:
        block_size = self.block_size
        return (self.max_seq_len_to_capture + block_size - 1) // block_size

    def _prepare_model_input_tensors(
        self,
        seq_group_metadata_list: List[SequenceGroupMetadata],
        finished_requests_ids: Optional[List[str]] = None,
    ) -> TModelInputForGPU:
        """Helper method to prepare the model input based on a given sequence
        group. Prepares metadata needed for the base model forward pass but not
        metadata for possible additional steps, e.g., sampling.

        The API assumes seq_group_metadata_list is sorted by prefill -> decode.

        The result tensors and data structure also batches input in prefill
        -> decode order. For example,

        - input_tokens[:num_prefill_tokens] contains prefill tokens.
        - input_tokens[num_prefill_tokens:] contains decode tokens.

        If cuda graph is required, this API automatically pads inputs.
        """
        builder = self._builder_cls(weakref.proxy(self), finished_requests_ids)
        for seq_group_metadata in seq_group_metadata_list:
            builder.add_seq_group(seq_group_metadata)

        builder.reset_cached_inter_data()

        return builder.build()  # type: ignore

    @torch.inference_mode()
    def profile_run(self) -> None:
        # Enable top-k sampling to reflect the accurate memory usage.
        sampling_params = SamplingParams(top_p=0.99, top_k=self.vocab_size - 1)
        max_num_batched_tokens = self.scheduler_config.max_num_batched_tokens
        max_num_seqs = self.scheduler_config.max_num_seqs
        # This represents the maximum number of different requests
        # that will have unique loras, an therefore the max amount of memory
        # consumption create dummy lora request copies from the lora request
        # passed in, which contains a lora from the lora warmup path.
        dummy_lora_requests: List[LoRARequest] = []
        dummy_lora_requests_per_seq: List[LoRARequest] = []
        if self.lora_config:
            assert self.lora_manager is not None
            with self.lora_manager.dummy_lora_cache():
                for idx in range(self.lora_config.max_loras):
                    lora_id = idx + 1
                    dummy_lora_request = LoRARequest(
                        lora_name=f"warmup_{lora_id}",
                        lora_int_id=lora_id,
                        lora_path="/not/a/real/path",
                    )
                    self.lora_manager.add_dummy_lora(
                        dummy_lora_request, rank=LORA_WARMUP_RANK
                    )
                    dummy_lora_requests.append(dummy_lora_request)
                dummy_lora_requests_per_seq = [
                    dummy_lora_requests[idx % len(dummy_lora_requests)]
                    for idx in range(max_num_seqs)
                ]

        # Profile memory usage with max_num_sequences sequences and the total
        # number of tokens equal to max_num_batched_tokens.
        seqs: List[SequenceGroupMetadata] = []
        # Additional GPU memory may be needed for multi-modal encoding, which
        # needs to be accounted for when calculating the GPU blocks for
        # vLLM blocker manager.
        # To exercise the worst scenario for GPU memory consumption,
        # the number of seqs (batch_size) is chosen to maximize the number
        # of images processed.

        max_mm_tokens = self.mm_registry.get_max_multimodal_tokens(self.model_config)
        if max_mm_tokens > 0:
            max_num_seqs_orig = max_num_seqs
            max_num_seqs = min(max_num_seqs, max_num_batched_tokens // max_mm_tokens)
            if max_num_seqs < 1:
                expr = (
                    f"min({max_num_seqs_orig}, "
                    f"{max_num_batched_tokens} // {max_mm_tokens})"
                )
                logger.warning(
                    "Computed max_num_seqs (%s) to be less than 1. "
                    "Setting it to the minimum value of 1.",
                    expr,
                )
                max_num_seqs = 1

        batch_size = 0
        for group_id in range(max_num_seqs):
            seq_len = max_num_batched_tokens // max_num_seqs + (
                group_id < max_num_batched_tokens % max_num_seqs
            )
            batch_size += seq_len

            seq_data, dummy_multi_modal_data = (
                self.input_registry.dummy_data_for_profiling(
                    self.model_config, seq_len, self.mm_registry
                )
            )

            seq = SequenceGroupMetadata(
                request_id=str(group_id),
                is_prompt=True,
                seq_data={group_id: seq_data},
                sampling_params=sampling_params,
                block_tables=None,
                lora_request=(
                    dummy_lora_requests_per_seq[group_id]
                    if dummy_lora_requests_per_seq
                    else None
                ),
                multi_modal_data=dummy_multi_modal_data,
            )
            seqs.append(seq)

        # Run the model with the dummy inputs.
        num_layers = self.model_config.get_num_layers(self.parallel_config)
        kv_caches = [None] * num_layers
        finished_requests_ids = [seq.request_id for seq in seqs]
        model_input = self.prepare_model_input(
            seqs, finished_requests_ids=finished_requests_ids
        )
        intermediate_tensors = None
        if not get_pp_group().is_first_rank:
            intermediate_tensors = self.model.make_empty_intermediate_tensors(
                batch_size=batch_size, dtype=self.model_config.dtype, device=self.device
            )
        self.execute_model(model_input, kv_caches, intermediate_tensors)
        torch.cuda.synchronize()
        return

    def remove_all_loras(self):
        if not self.lora_manager:
            raise RuntimeError("LoRA is not enabled.")
        self.lora_manager.remove_all_adapters()

    def set_active_loras(
        self, lora_requests: Set[LoRARequest], lora_mapping: LoRAMapping
    ) -> None:
        if not self.lora_manager:
            raise RuntimeError("LoRA is not enabled.")
        self.lora_manager.set_active_adapters(lora_requests, lora_mapping)

    def add_lora(self, lora_request: LoRARequest) -> bool:
        if not self.lora_manager:
            raise RuntimeError("LoRA is not enabled.")
        return self.lora_manager.add_adapter(lora_request)

    def remove_lora(self, lora_id: int) -> bool:
        if not self.lora_manager:
            raise RuntimeError("LoRA is not enabled.")
        return self.lora_manager.remove_adapter(lora_id)

    def pin_lora(self, lora_id: int) -> bool:
        if not self.lora_manager:
            raise RuntimeError("LoRA is not enabled.")
        return self.lora_manager.pin_adapter(lora_id)

    def list_loras(self) -> Set[int]:
        if not self.lora_manager:
            raise RuntimeError("LoRA is not enabled.")
        return self.lora_manager.list_adapters()

    def remove_all_prompt_adapters(self):
        if not self.prompt_adapter_manager:
            raise RuntimeError("PromptAdapter is not enabled.")
        self.prompt_adapter_manager.remove_all_adapters()

    def set_active_prompt_adapters(
        self,
        prompt_adapter_requests: Set[PromptAdapterRequest],
        prompt_adapter_mapping: PromptAdapterMapping,
    ) -> None:
        if not self.prompt_adapter_manager:
            raise RuntimeError("PromptAdapter is not enabled.")
        self.prompt_adapter_manager.set_active_adapters(
            prompt_adapter_requests, prompt_adapter_mapping
        )

    def add_prompt_adapter(self, prompt_adapter_request: PromptAdapterRequest) -> bool:
        if not self.prompt_adapter_manager:
            raise RuntimeError("PromptAdapter is not enabled.")
        return self.prompt_adapter_manager.add_adapter(prompt_adapter_request)

    def remove_prompt_adapter(self, prompt_adapter_id: int) -> bool:
        if not self.prompt_adapter_manager:
            raise RuntimeError("PromptAdapter is not enabled.")
        return self.prompt_adapter_manager.remove_adapter(prompt_adapter_id)

    def pin_prompt_adapter(self, prompt_adapter_id: int) -> bool:
        if not self.prompt_adapter_manager:
            raise RuntimeError("PromptAdapter is not enabled.")
        return self.prompt_adapter_manager.pin_adapter(prompt_adapter_id)

    def list_prompt_adapters(self) -> Set[int]:
        if not self.prompt_adapter_manager:
            raise RuntimeError("PromptAdapter is not enabled.")
        return self.prompt_adapter_manager.list_adapters()

    @torch.inference_mode()
    def capture_model(self, kv_caches: List[List[torch.Tensor]]) -> None:
        """Cuda graph capture a model.

        Note that CUDA graph's performance gain is negligible if number
        of batched tokens are larger than 200. And since CUDA graph
        requires fixed sized tensors, supporting large/variable batch
        size requires high GPU memory overhead. Thus, vLLM only captures
        decoding requests. Mixed batch (chunked prefill + decoding) or
        prefill requests are not captured.

        Since it is used for decoding-only, it assumes there's only 1 token
        per sequence in the batch.
        """
        assert not self.model_config.enforce_eager
        logger.info(
            "Capturing the model for CUDA graphs. This may lead to "
            "unexpected consequences if the model is not static. To "
            "run the model in eager mode, set 'enforce_eager=True' or "
            "use '--enforce-eager' in the CLI."
        )
        logger.info(
            "CUDA graphs can take additional 1~3 GiB memory per GPU. "
            "If you are running out of memory, consider decreasing "
            "`gpu_memory_utilization` or enforcing eager mode. "
            "You can also reduce the `max_num_seqs` as needed "
            "to decrease memory usage."
        )
        start_time = time.perf_counter()

        # Prepare dummy inputs. These will be reused for all batch sizes.
        max_batch_size = max(_BATCH_SIZES_TO_CAPTURE)
        input_tokens = torch.zeros(max_batch_size, dtype=torch.long).cuda()
        input_positions = torch.zeros(max_batch_size, dtype=torch.long).cuda()

        # Prepare dummy previous_hidden_states only if needed by the model.
        # This is used by draft models such as EAGLE.
        previous_hidden_states = None
        if "previous_hidden_states" in inspect.signature(
                self.model.forward).parameters:
            previous_hidden_states = torch.empty(
                [max_batch_size,
                 self.model_config.get_hidden_size()],
                dtype=self.model_config.dtype,
                device=self.device)

        intermediate_inputs = None
        if not get_pp_group().is_first_rank:
            intermediate_inputs = self.model.make_empty_intermediate_tensors(
                batch_size=max_batch_size,
                dtype=self.model_config.dtype,
                device=self.device,
            )

        # Prepare buffer for outputs. These will be reused for all batch sizes.
        # It will be filled after the first graph capture.
        hidden_or_intermediate_states: List[Optional[torch.Tensor]] = [
            None
        ] * self.parallel_config.pipeline_parallel_size

        graph_batch_size = _get_graph_batch_size(self.scheduler_config.max_num_seqs)
        batch_size_capture_list = [
            bs for bs in _BATCH_SIZES_TO_CAPTURE if bs <= graph_batch_size
        ]

<<<<<<< HEAD
        if self.attn_backend.get_name() == "flashinfer":
            # For flashinfer, different batch sizes will share the
            # same workspace buffer.
            decode_workspace_buffer = torch.empty(
                FLASHINFER_WORKSPACE_BUFFER_SIZE, dtype=torch.uint8, device=self.device
            )
            indices_buffer = torch.empty(
                max_batch_size * self.cache_config.num_gpu_blocks,
                dtype=torch.int32,
                device=self.device,
            )
            indptr_buffer = torch.empty(
                max_batch_size + 1, dtype=torch.int32, device=self.device
            )
            last_page_len_buffer = torch.empty(
                max_batch_size, dtype=torch.int32, device=self.device
            )

        with graph_capture() as graph_capture_context:
=======
        with self.attn_state.graph_capture(
                max_batch_size), graph_capture() as graph_capture_context:
>>>>>>> a3fce56b
            # NOTE: Capturing the largest batch size first may help reduce the
            # memory usage of CUDA graph.
            for virtual_engine in range(self.parallel_config.pipeline_parallel_size):
                for batch_size in reversed(batch_size_capture_list):
<<<<<<< HEAD
                    if self.attn_backend.get_name() == "flashinfer":
                        _indptr_buffer = indptr_buffer[: batch_size + 1]
                        _last_page_len_buffer = last_page_len_buffer[:batch_size]

                        num_qo_heads = self.model_config.get_num_attention_heads(
                            self.parallel_config
                        )
                        num_kv_heads = self.model_config.get_num_kv_heads(
                            self.parallel_config
                        )
                        if num_qo_heads // num_kv_heads >= 4:
                            use_tensor_cores = True
                        else:
                            use_tensor_cores = False
                        decode_wrapper = CUDAGraphBatchDecodeWithPagedKVCacheWrapper(
                            decode_workspace_buffer,
                            _indptr_buffer,
                            indices_buffer,
                            _last_page_len_buffer,
                            "NHD",
                            use_tensor_cores,
                        )
                        kv_cache_dtype = get_kv_cache_torch_dtype(
                            self.kv_cache_dtype, self.model_config.dtype
                        )

                        paged_kv_indptr_tensor_host = torch.arange(
                            0, batch_size + 1, dtype=torch.int32
                        )
                        paged_kv_indices_tensor_host = torch.arange(
                            0, batch_size, dtype=torch.int32
                        )
                        paged_kv_last_page_len_tensor_host = torch.full(
                            (batch_size,), self.block_size, dtype=torch.int32
                        )
                        query_start_loc_host = torch.arange(
                            0, batch_size + 1, dtype=torch.int32
                        )

                        attn_metadata = self.attn_backend.make_metadata(
                            num_prefills=0,
                            slot_mapping=slot_mapping[:batch_size],
                            num_prefill_tokens=0,
                            num_decode_tokens=batch_size,
                            max_prefill_seq_len=0,
                            block_tables=block_tables,
                            paged_kv_indptr=paged_kv_indptr_tensor_host,
                            paged_kv_indices=paged_kv_indices_tensor_host,
                            paged_kv_last_page_len=paged_kv_last_page_len_tensor_host,
                            num_qo_heads=num_qo_heads,
                            num_kv_heads=num_kv_heads,
                            head_dim=self.model_config.get_head_size(),
                            page_size=self.block_size,
                            seq_start_loc=None,
                            query_start_loc=query_start_loc_host,
                            device=self.device,
                            data_type=kv_cache_dtype,
                            use_cuda_graph=True,
                            decode_wrapper=decode_wrapper,
                            prefill_wrapper=None,
                        )
                        attn_metadata.begin_forward()
                    else:
                        attn_metadata = self.attn_backend.make_metadata(
                            num_prefills=0,
                            num_prefill_tokens=0,
                            num_decode_tokens=batch_size,
                            slot_mapping=slot_mapping[:batch_size],
                            seq_lens=None,
                            seq_lens_tensor=seq_lens[:batch_size],
                            max_query_len=None,
                            max_prefill_seq_len=0,
                            max_decode_seq_len=self.max_seq_len_to_capture,
                            query_start_loc=None,
                            seq_start_loc=None,
                            context_lens_tensor=None,
                            block_tables=block_tables[:batch_size],
                            use_cuda_graph=True,
                        )
=======
                    attn_metadata = (
                        self.attn_state.graph_capture_get_metadata_for_batch(
                            batch_size))
>>>>>>> a3fce56b

                    if self.lora_config:
                        lora_mapping = LoRAMapping(
                            **dict(
                                index_mapping=[0] * batch_size,
                                prompt_mapping=[0] * batch_size,
                                is_prefill=False,
                            )
                        )
                        self.set_active_loras(set(), lora_mapping)

                    if self.prompt_adapter_config:
                        prompt_adapter_mapping = PromptAdapterMapping(
                            [-1] * batch_size,
                            [-1] * batch_size,
                        )
                        self.set_active_prompt_adapters(set(), prompt_adapter_mapping)

                    graph_runner = CUDAGraphRunner(
<<<<<<< HEAD
                        self.model, self.attn_backend.get_name()
                    )

                    if self.attn_backend.get_name() == "flashinfer":
                        graph_runner.flashinfer_indptr_buffer = _indptr_buffer
                        graph_runner.flashinfer_indices_buffer = indices_buffer
                        graph_runner.flashinfer_last_page_len_buffer = (
                            _last_page_len_buffer
                        )
                        graph_runner.flashinfer_decode_workspace_buffer = (
                            decode_workspace_buffer
                        )
                        graph_runner.flashinfer_decode_wrapper = decode_wrapper
=======
                        self.model, self.attn_backend.get_name(),
                        self.attn_state.graph_clone(batch_size))
>>>>>>> a3fce56b

                    capture_inputs = {
                        "input_ids": input_tokens[:batch_size],
                        "positions": input_positions[:batch_size],
                        "hidden_or_intermediate_states": (
                            hidden_or_intermediate_states[
                                virtual_engine
                            ][  # type: ignore
                                :batch_size
                            ]
                            if hidden_or_intermediate_states[virtual_engine] is not None
                            else None
                        ),
                        "intermediate_inputs": (
                            intermediate_inputs[:batch_size]
                            if intermediate_inputs is not None
                            else None
                        ),
                        "kv_caches": kv_caches[virtual_engine],
                        "attn_metadata": attn_metadata,
                        "memory_pool": self.graph_memory_pool,
                        "stream": graph_capture_context.stream,
                    }
                    if previous_hidden_states is not None:
                        capture_inputs[
                            "previous_hidden_states"] = previous_hidden_states[:
                                                                               batch_size]

                    if self.has_seqlen_agnostic:
                        # Only used by Mamba-based models CUDA graph atm (Jamba)
                        capture_inputs.update(
                            {
                                "seqlen_agnostic_capture_inputs": self.model.get_seqlen_agnostic_capture_inputs(
                                    batch_size
                                )
                            }
                        )
                    graph_runner.capture(**capture_inputs)
                    self.graph_memory_pool = graph_runner.graph.pool()
                    self.graph_runners[virtual_engine][batch_size] = graph_runner

        end_time = time.perf_counter()
        elapsed_time = end_time - start_time
        # This usually takes < 10 seconds.
        logger.info("Graph capturing finished in %.0f secs.", elapsed_time)

    @property
    def vocab_size(self) -> int:
        return self.model_config.get_vocab_size()


class ModelRunner(GPUModelRunnerBase[ModelInputForGPUWithSamplingMetadata]):
    """
    GPU model runner with sampling step.
    """

    _model_input_cls: Type[ModelInputForGPUWithSamplingMetadata] = (
        ModelInputForGPUWithSamplingMetadata
    )
    _builder_cls: Type[ModelInputForGPUBuilder] = ModelInputForGPUBuilder

    def make_model_input_from_broadcasted_tensor_dict(
        self,
        tensor_dict: Dict[str, Any],
    ) -> ModelInputForGPUWithSamplingMetadata:
        model_input = ModelInputForGPUWithSamplingMetadata.from_broadcasted_tensor_dict(
            tensor_dict,
            attn_backend=self.attn_backend,
        )
        return model_input

    def prepare_model_input(
        self,
        seq_group_metadata_list: List[SequenceGroupMetadata],
        virtual_engine: int = 0,
        finished_requests_ids: Optional[List[str]] = None,
    ) -> ModelInputForGPUWithSamplingMetadata:
        """Prepare the model input based on a given sequence group, including
        metadata for the sampling step.

        The API assumes seq_group_metadata_list is sorted by prefill -> decode.

        The result tensors and data structure also batches input in prefill
        -> decode order. For example,

        - input_tokens[:num_prefill_tokens] contains prefill tokens.
        - input_tokens[num_prefill_tokens:] contains decode tokens.

        If cuda graph is required, this API automatically pads inputs.
        """
        model_input = self._prepare_model_input_tensors(
            seq_group_metadata_list, finished_requests_ids
        )
        if get_pp_group().is_last_rank:
            # Sampling metadata is only required for the final pp group
            generators = self.get_generators(finished_requests_ids)
            sampling_metadata = SamplingMetadata.prepare(
                seq_group_metadata_list,
                model_input.seq_lens,
                model_input.query_lens,
                self.device,
                self.pin_memory,
                generators,
                self.sampling_metadata_cache,
            )
        else:
            sampling_metadata = None
        is_prompt = (
            seq_group_metadata_list[0].is_prompt if seq_group_metadata_list else None
        )
        return dataclasses.replace(
            model_input,
            sampling_metadata=sampling_metadata,
            is_prompt=is_prompt,
            virtual_engine=virtual_engine,
        )

    @torch.inference_mode()
    def execute_model(
        self,
        model_input: ModelInputForGPUWithSamplingMetadata,
        kv_caches: List[torch.Tensor],
        intermediate_tensors: Optional[IntermediateTensors] = None,
        num_steps: int = 1,
    ) -> Optional[Union[List[SamplerOutput], IntermediateTensors]]:
        if num_steps > 1:
            raise ValueError("num_steps > 1 is not supported in ModelRunner")

        if self.lora_config:
            assert model_input.lora_requests is not None
            assert model_input.lora_mapping is not None
            self.set_active_loras(model_input.lora_requests, model_input.lora_mapping)

        if self.prompt_adapter_config:
            assert model_input.prompt_adapter_requests is not None
            assert model_input.prompt_adapter_mapping is not None
            self.set_active_prompt_adapters(
                model_input.prompt_adapter_requests, model_input.prompt_adapter_mapping
            )

<<<<<<< HEAD
        if self.attn_backend.get_name() == "flashinfer":
            assert model_input.attn_metadata is not None
            assert model_input.input_tokens is not None
            if self.flashinfer_decode_workspace_buffer is None:
                self.flashinfer_decode_workspace_buffer = torch.empty(
                    FLASHINFER_WORKSPACE_BUFFER_SIZE,
                    dtype=torch.uint8,
                    device=self.device,
                )
                self.flashinfer_decode_wrapper = BatchDecodeWithPagedKVCacheWrapper(
                    self.flashinfer_decode_workspace_buffer, "NHD"
                )
                self.flashinfer_prefill_workspace_buffer = torch.empty(
                    FLASHINFER_WORKSPACE_BUFFER_SIZE,
                    dtype=torch.uint8,
                    device=self.device,
                )
                self.flashinfer_prefill_wrapper = BatchPrefillWithPagedKVCacheWrapper(
                    self.flashinfer_prefill_workspace_buffer, "NHD"
                )

            model_input.attn_metadata.prefill_wrapper = self.flashinfer_prefill_wrapper
            if model_input.attn_metadata.use_cuda_graph:
                batch_size = model_input.input_tokens.shape[0]
                model_input.attn_metadata.decode_wrapper = self.graph_runners[
                    model_input.virtual_engine
                ][batch_size].flashinfer_decode_wrapper
            else:
                model_input.attn_metadata.decode_wrapper = (
                    self.flashinfer_decode_wrapper
                )
            model_input.attn_metadata.begin_forward()
=======
        self.attn_state.begin_forward(model_input)
>>>>>>> a3fce56b

        # Currently cuda graph is only supported by the decode phase.
        assert model_input.attn_metadata is not None
        prefill_meta = model_input.attn_metadata.prefill_metadata
        decode_meta = model_input.attn_metadata.decode_metadata
        # TODO(andoorve): We can remove this once all
        # virtual engines share the same kv cache.
        virtual_engine = model_input.virtual_engine
        if prefill_meta is None and decode_meta.use_cuda_graph:
            assert model_input.input_tokens is not None
            graph_batch_size = model_input.input_tokens.shape[0]
            model_executable = self.graph_runners[virtual_engine][graph_batch_size]
        else:
            model_executable = self.model

        multi_modal_kwargs = model_input.multi_modal_kwargs or {}
        seqlen_agnostic_kwargs = (
            {
                "finished_requests_ids": model_input.finished_requests_ids,
                "request_ids_to_seq_ids": model_input.request_ids_to_seq_ids,
            }
            if self.has_seqlen_agnostic
            else {}
        )
        if (
            self.observability_config is not None
            and self.observability_config.collect_model_forward_time
        ):
            model_forward_start = torch.cuda.Event(enable_timing=True)
            model_forward_end = torch.cuda.Event(enable_timing=True)
            model_forward_start.record()

        if self.MASE_VLLM:
            hidden_or_intermediate_states = model_executable(
                input_ids=model_input.input_tokens,
                position_ids=model_input.input_positions,
                kv_caches=kv_caches,
                attn_metadata=model_input.attn_metadata,
                intermediate_tensors=intermediate_tensors,
                **MultiModalInputs.as_kwargs(multi_modal_kwargs, device=self.device),
                **seqlen_agnostic_kwargs,
            )
        else:
            hidden_or_intermediate_states = model_executable(
                input_ids=model_input.input_tokens,
                positions=model_input.input_positions,
                kv_caches=kv_caches,
                attn_metadata=model_input.attn_metadata,
                intermediate_tensors=intermediate_tensors,
                **MultiModalInputs.as_kwargs(multi_modal_kwargs, device=self.device),
                **seqlen_agnostic_kwargs,
            )

        if (
            self.observability_config is not None
            and self.observability_config.collect_model_forward_time
        ):
            model_forward_end.record()

        # Compute the logits in the last pipeline stage.
        if not get_pp_group().is_last_rank:
            if (
                self.is_driver_worker
                and hidden_or_intermediate_states is not None
                and isinstance(hidden_or_intermediate_states, IntermediateTensors)
                and self.observability_config is not None
                and self.observability_config.collect_model_forward_time
            ):
                model_forward_end.synchronize()
                model_forward_time = model_forward_start.elapsed_time(model_forward_end)
                orig_model_forward_time = 0.0
                if intermediate_tensors is not None:
                    orig_model_forward_time = intermediate_tensors.tensors.get(
                        "model_forward_time", torch.tensor(0.0)
                    ).item()
                hidden_or_intermediate_states.tensors["model_forward_time"] = (
                    torch.tensor(model_forward_time + orig_model_forward_time)
                )
            return hidden_or_intermediate_states

        if self.MASE_VLLM:
            logits = self.logits_processor(
                self.lm_head,
                hidden_or_intermediate_states.squeeze(),
                model_input.sampling_metadata,
            )
        else:
            logits = self.model.compute_logits(
                hidden_or_intermediate_states,
                model_input.sampling_metadata,
            )

        if not self.is_driver_worker:
            return []

        # Sample the next token.
        if self.MASE_VLLM:
            output: SamplerOutput = self.sampler(
                logits=logits,
                sampling_metadata=model_input.sampling_metadata,
            )
        else:
            output: SamplerOutput = self.model.sample(
                logits=logits,
                sampling_metadata=model_input.sampling_metadata,
            )

        if (
            self.observability_config is not None
            and self.observability_config.collect_model_forward_time
            and output is not None
        ):
            model_forward_end.synchronize()
            model_forward_time = model_forward_start.elapsed_time(model_forward_end)
            orig_model_forward_time = 0.0
            if intermediate_tensors is not None:
                orig_model_forward_time = intermediate_tensors.tensors.get(
                    "model_forward_time", torch.tensor(0.0)
                ).item()
            # If there are multiple workers, we are still tracking the latency
            # from the start time of the driver worker to the end time of the
            # driver worker. The model forward time will then end up covering
            # the communication time as well.
            output.model_forward_time = orig_model_forward_time + model_forward_time

        if self.return_hidden_states:
            # we only need to pass hidden states of most recent token
            assert model_input.sampling_metadata is not None
            indices = model_input.sampling_metadata.selected_token_indices
            if model_input.is_prompt:
<<<<<<< HEAD
                hidden_states = hidden_or_intermediate_states.index_select(0, indices)
=======
                hidden_states = hidden_or_intermediate_states.index_select(
                    0, indices)
                output.prefill_hidden_states = hidden_or_intermediate_states
>>>>>>> a3fce56b
            elif decode_meta.use_cuda_graph:
                hidden_states = hidden_or_intermediate_states[: len(indices)]
            else:
                hidden_states = hidden_or_intermediate_states

            output.hidden_states = hidden_states

        return [output]


class CUDAGraphRunner:

    def __init__(self, model: nn.Module, backend_name: str,
                 attn_state: AttentionState):
        self.model = model
        self.backend_name = backend_name
        self.attn_state = attn_state

        self.input_buffers: Dict[str, torch.Tensor] = {}
        self.output_buffers: Dict[str, torch.Tensor] = {}

        self._graph: Optional[torch.cuda.CUDAGraph] = None

<<<<<<< HEAD
        self.flashinfer_decode_workspace_buffer: Optional[torch.Tensor] = None
        self.flashinfer_indptr_buffer: Optional[torch.Tensor] = None
        self.flashinfer_indices_buffer: Optional[torch.Tensor] = None
        self.flashinfer_last_page_len_buffer: Optional[torch.Tensor] = None
        self.flashinfer_decode_wrapper: Optional[
            CUDAGraphBatchDecodeWithPagedKVCacheWrapper
        ] = None

=======
>>>>>>> a3fce56b
    @property
    def graph(self):
        assert self._graph is not None
        return self._graph

    def capture(
        self,
        input_ids: torch.Tensor,
        positions: torch.Tensor,
        hidden_or_intermediate_states: Optional[
            Union[IntermediateTensors, torch.Tensor]
        ],
        intermediate_inputs: Optional[IntermediateTensors],
        kv_caches: List[torch.Tensor],
        attn_metadata: AttentionMetadata,
        memory_pool: Optional[Tuple[int, int]],
        stream: torch.cuda.Stream,
        **kwargs,
    ) -> Union[torch.Tensor, IntermediateTensors]:
        assert self._graph is None
        # Run the model a few times without capturing the graph.
        # This is to make sure that the captured graph does not include the
        # kernel launches for initial benchmarking (e.g., Triton autotune).
        # Note one iteration is not enough for torch.jit.script
        for _ in range(_NUM_WARMUP_ITERS):
            self.model(
                input_ids=input_ids,
                positions=positions,
                kv_caches=kv_caches,
                attn_metadata=attn_metadata,
                intermediate_tensors=intermediate_inputs,
                **kwargs,
            )
        torch.cuda.synchronize()

        # Capture the graph.
        self._graph = torch.cuda.CUDAGraph()
        with torch.cuda.graph(self._graph, pool=memory_pool, stream=stream):
            output_hidden_or_intermediate_states = self.model(
                input_ids=input_ids,
                positions=positions,
                kv_caches=kv_caches,
                attn_metadata=attn_metadata,
                intermediate_tensors=intermediate_inputs,
                **kwargs,
            )
            if hidden_or_intermediate_states is not None:
                if get_pp_group().is_last_rank:
                    hidden_or_intermediate_states.copy_(
                        output_hidden_or_intermediate_states
                    )
                else:
                    for key in hidden_or_intermediate_states.tensors:
                        hidden_or_intermediate_states[key].copy_(
                            output_hidden_or_intermediate_states[key]
                        )
            else:
                hidden_or_intermediate_states = output_hidden_or_intermediate_states

            del output_hidden_or_intermediate_states
            # make sure `output_hidden_states` is deleted
            # in the graph's memory pool
            gc.collect()
        torch.cuda.synchronize()

        # Save the input and output buffers.
<<<<<<< HEAD
        if self.backend_name == "flashinfer":
            self.input_buffers = {
                "input_ids": input_ids,
                "positions": positions,
                "kv_caches": kv_caches,
                "slot_mapping": attn_metadata.slot_mapping,
                **kwargs,
            }
        else:
            self.input_buffers = {
                "input_ids": input_ids,
                "positions": positions,
                "kv_caches": kv_caches,
                "slot_mapping": attn_metadata.slot_mapping,
                "seq_lens_tensor": attn_metadata.decode_metadata.seq_lens_tensor,
                "block_tables": attn_metadata.decode_metadata.block_tables,
                **kwargs,
            }
=======
        self.input_buffers = {
            "input_ids": input_ids,
            "positions": positions,
            "kv_caches": kv_caches,
            **self.attn_state.get_graph_input_buffers(attn_metadata),
            **kwargs,
        }
>>>>>>> a3fce56b
        if intermediate_inputs is not None:
            self.input_buffers.update(intermediate_inputs.tensors)
        if get_pp_group().is_last_rank:
            self.output_buffers = {"hidden_states": hidden_or_intermediate_states}
        else:
            self.output_buffers = hidden_or_intermediate_states
        return hidden_or_intermediate_states

    def forward(
        self,
        input_ids: torch.Tensor,
        positions: torch.Tensor,
        kv_caches: List[torch.Tensor],
        attn_metadata: AttentionMetadata,
        intermediate_tensors: Optional[IntermediateTensors],
        **kwargs,
    ) -> torch.Tensor:
        # KV caches are fixed tensors, so we don't need to copy them.
        del kv_caches

        # Copy the input tensors to the input buffers.
        self.input_buffers["input_ids"].copy_(input_ids, non_blocking=True)
        self.input_buffers["positions"].copy_(positions, non_blocking=True)
<<<<<<< HEAD
        self.input_buffers["slot_mapping"].copy_(
            attn_metadata.slot_mapping, non_blocking=True
        )
        if self.backend_name != "flashinfer":
            self.input_buffers["seq_lens_tensor"].copy_(
                attn_metadata.decode_metadata.seq_lens_tensor, non_blocking=True
            )
            self.input_buffers["block_tables"].copy_(
                attn_metadata.decode_metadata.block_tables, non_blocking=True
            )
        if "seqlen_agnostic_capture_inputs" in self.input_buffers:
            self.model.copy_inputs_before_cuda_graphs(self.input_buffers, **kwargs)
=======
        self.input_buffers["slot_mapping"].copy_(attn_metadata.slot_mapping,
                                                 non_blocking=True)
        self.attn_state.prepare_graph_input_buffers(self.input_buffers,
                                                    attn_metadata)
        if "seqlen_agnostic_capture_inputs" in self.input_buffers:
            self.model.copy_inputs_before_cuda_graphs(self.input_buffers,
                                                      **kwargs)

        if "previous_hidden_states" in self.input_buffers:
            self.input_buffers["previous_hidden_states"].copy_(
                kwargs["previous_hidden_states"], non_blocking=True)

>>>>>>> a3fce56b
        if intermediate_tensors is not None:
            for key in intermediate_tensors.tensors:
                if key != "model_execute_time" and key != "model_forward_time":
                    self.input_buffers[key].copy_(
                        intermediate_tensors[key], non_blocking=True
                    )
        # Run the graph.
        self.graph.replay()
        # Return the output tensor.
        if get_pp_group().is_last_rank:
            return self.output_buffers["hidden_states"]

        return self.output_buffers

    def __call__(self, *args, **kwargs):
        return self.forward(*args, **kwargs)


def _get_graph_batch_size(batch_size: int) -> int:
    """Returns the padded batch size given actual batch size.

    Batch sizes are 1, 2, 4, _BATCH_SIZE_ALIGNMENT,
    2*_BATCH_SIZE_ALIGNMENT, 3*_BATCH_SIZE_ALIGNMENT...
    """
    if batch_size <= 2:
        return batch_size
    elif batch_size <= 4:
        return 4
    else:
        return (
            (batch_size + _BATCH_SIZE_ALIGNMENT - 1)
            // _BATCH_SIZE_ALIGNMENT
            * _BATCH_SIZE_ALIGNMENT
        )<|MERGE_RESOLUTION|>--- conflicted
+++ resolved
@@ -25,33 +25,6 @@
 import torch.distributed
 import torch.nn as nn
 
-<<<<<<< HEAD
-try:
-    from flashinfer import BatchDecodeWithPagedKVCacheWrapper
-    from flashinfer.decode import CUDAGraphBatchDecodeWithPagedKVCacheWrapper
-    from flashinfer.prefill import BatchPrefillWithPagedKVCacheWrapper
-
-    FLASHINFER_WORKSPACE_BUFFER_SIZE = 256 * 1024 * 1024
-except ImportError:
-    BatchDecodeWithPagedKVCacheWrapper = None
-    CUDAGraphBatchDecodeWithPagedKVCacheWrapper = None
-    BatchPrefillWithPagedKVCacheWrapper = None
-    FLASHINFER_WORKSPACE_BUFFER_SIZE = 0
-
-import vllm.envs as envs
-from vllm.attention import AttentionMetadata, get_attn_backend
-from vllm.config import (
-    CacheConfig,
-    DeviceConfig,
-    LoadConfig,
-    LoRAConfig,
-    ModelConfig,
-    ObservabilityConfig,
-    ParallelConfig,
-    PromptAdapterConfig,
-    SchedulerConfig,
-)
-=======
 import vllm.envs as envs
 from vllm.attention import AttentionMetadata, get_attn_backend
 from vllm.attention.backends.abstract import AttentionState
@@ -59,7 +32,6 @@
 from vllm.config import (CacheConfig, DeviceConfig, LoadConfig, LoRAConfig,
                          ModelConfig, ObservabilityConfig, ParallelConfig,
                          PromptAdapterConfig, SchedulerConfig)
->>>>>>> a3fce56b
 from vllm.distributed import get_pp_group
 from vllm.distributed.parallel_state import graph_capture
 from vllm.inputs import INPUT_REGISTRY, InputRegistry
@@ -85,23 +57,10 @@
 from vllm.prompt_adapter.request import PromptAdapterRequest
 from vllm.prompt_adapter.worker_manager import LRUCacheWorkerPromptAdapterManager
 from vllm.sampling_params import SamplingParams
-<<<<<<< HEAD
-from vllm.sequence import IntermediateTensors, SamplerOutput, SequenceGroupMetadata
-from vllm.utils import (
-    CudaMemoryProfiler,
-    PyObjectCache,
-    async_tensor_h2d,
-    flatten_2d_lists,
-    get_kv_cache_torch_dtype,
-    is_hip,
-    is_pin_memory_available,
-)
-=======
 from vllm.sequence import (IntermediateTensors, SamplerOutput,
                            SequenceGroupMetadata)
 from vllm.utils import (CudaMemoryProfiler, PyObjectCache, async_tensor_h2d,
                         flatten_2d_lists, is_hip, is_pin_memory_available)
->>>>>>> a3fce56b
 from vllm.worker.model_runner_base import (
     ModelRunnerBase,
     ModelRunnerInputBase,
@@ -940,24 +899,6 @@
         # (max batch size to capture, max context len to capture / block size).
         self.graph_block_tables = np.zeros(
             (max(_BATCH_SIZES_TO_CAPTURE), self.get_max_block_per_batch()),
-<<<<<<< HEAD
-            dtype=np.int32,
-        )
-        num_attn_heads = self.model_config.get_num_attention_heads(self.parallel_config)
-        self.attn_backend = (
-            get_attn_backend(
-                num_attn_heads,
-                self.model_config.get_head_size(),
-                self.model_config.get_num_kv_heads(self.parallel_config),
-                self.model_config.get_sliding_window(),
-                self.model_config.dtype,
-                self.kv_cache_dtype,
-                self.block_size,
-            )
-            if num_attn_heads
-            else None
-        )
-=======
             dtype=np.int32)
         num_attn_heads = self.model_config.get_num_attention_heads(
             self.parallel_config)
@@ -975,7 +916,6 @@
                 weakref.proxy(self))
         else:
             self.attn_state = CommonAttentionState(weakref.proxy(self))
->>>>>>> a3fce56b
 
         # Multi-modal data support
         self.input_registry = input_registry
@@ -989,17 +929,8 @@
         self.lora_manager: Optional[LRUCacheWorkerLoRAManager] = None
         self.prompt_adapter_manager: LRUCacheWorkerPromptAdapterManager = None
 
-<<<<<<< HEAD
-        self.flashinfer_decode_workspace_buffer = None
-        self.flashinfer_decode_wrapper = None
-        self.flashinfer_prefill_workspace_buffer = None
-        self.flashinfer_prefill_wrapper = None
-
-        set_cpu_offload_max_bytes(int(self.cache_config.cpu_offload_gb * 1024**3))
-=======
         set_cpu_offload_max_bytes(
             int(self.cache_config.cpu_offload_gb * 1024**3))
->>>>>>> a3fce56b
 
         # Used to cache python objects
         self.inter_data_cache: Dict[int, PyObjectCache] = {}
@@ -1395,119 +1326,15 @@
             bs for bs in _BATCH_SIZES_TO_CAPTURE if bs <= graph_batch_size
         ]
 
-<<<<<<< HEAD
-        if self.attn_backend.get_name() == "flashinfer":
-            # For flashinfer, different batch sizes will share the
-            # same workspace buffer.
-            decode_workspace_buffer = torch.empty(
-                FLASHINFER_WORKSPACE_BUFFER_SIZE, dtype=torch.uint8, device=self.device
-            )
-            indices_buffer = torch.empty(
-                max_batch_size * self.cache_config.num_gpu_blocks,
-                dtype=torch.int32,
-                device=self.device,
-            )
-            indptr_buffer = torch.empty(
-                max_batch_size + 1, dtype=torch.int32, device=self.device
-            )
-            last_page_len_buffer = torch.empty(
-                max_batch_size, dtype=torch.int32, device=self.device
-            )
-
-        with graph_capture() as graph_capture_context:
-=======
         with self.attn_state.graph_capture(
                 max_batch_size), graph_capture() as graph_capture_context:
->>>>>>> a3fce56b
             # NOTE: Capturing the largest batch size first may help reduce the
             # memory usage of CUDA graph.
             for virtual_engine in range(self.parallel_config.pipeline_parallel_size):
                 for batch_size in reversed(batch_size_capture_list):
-<<<<<<< HEAD
-                    if self.attn_backend.get_name() == "flashinfer":
-                        _indptr_buffer = indptr_buffer[: batch_size + 1]
-                        _last_page_len_buffer = last_page_len_buffer[:batch_size]
-
-                        num_qo_heads = self.model_config.get_num_attention_heads(
-                            self.parallel_config
-                        )
-                        num_kv_heads = self.model_config.get_num_kv_heads(
-                            self.parallel_config
-                        )
-                        if num_qo_heads // num_kv_heads >= 4:
-                            use_tensor_cores = True
-                        else:
-                            use_tensor_cores = False
-                        decode_wrapper = CUDAGraphBatchDecodeWithPagedKVCacheWrapper(
-                            decode_workspace_buffer,
-                            _indptr_buffer,
-                            indices_buffer,
-                            _last_page_len_buffer,
-                            "NHD",
-                            use_tensor_cores,
-                        )
-                        kv_cache_dtype = get_kv_cache_torch_dtype(
-                            self.kv_cache_dtype, self.model_config.dtype
-                        )
-
-                        paged_kv_indptr_tensor_host = torch.arange(
-                            0, batch_size + 1, dtype=torch.int32
-                        )
-                        paged_kv_indices_tensor_host = torch.arange(
-                            0, batch_size, dtype=torch.int32
-                        )
-                        paged_kv_last_page_len_tensor_host = torch.full(
-                            (batch_size,), self.block_size, dtype=torch.int32
-                        )
-                        query_start_loc_host = torch.arange(
-                            0, batch_size + 1, dtype=torch.int32
-                        )
-
-                        attn_metadata = self.attn_backend.make_metadata(
-                            num_prefills=0,
-                            slot_mapping=slot_mapping[:batch_size],
-                            num_prefill_tokens=0,
-                            num_decode_tokens=batch_size,
-                            max_prefill_seq_len=0,
-                            block_tables=block_tables,
-                            paged_kv_indptr=paged_kv_indptr_tensor_host,
-                            paged_kv_indices=paged_kv_indices_tensor_host,
-                            paged_kv_last_page_len=paged_kv_last_page_len_tensor_host,
-                            num_qo_heads=num_qo_heads,
-                            num_kv_heads=num_kv_heads,
-                            head_dim=self.model_config.get_head_size(),
-                            page_size=self.block_size,
-                            seq_start_loc=None,
-                            query_start_loc=query_start_loc_host,
-                            device=self.device,
-                            data_type=kv_cache_dtype,
-                            use_cuda_graph=True,
-                            decode_wrapper=decode_wrapper,
-                            prefill_wrapper=None,
-                        )
-                        attn_metadata.begin_forward()
-                    else:
-                        attn_metadata = self.attn_backend.make_metadata(
-                            num_prefills=0,
-                            num_prefill_tokens=0,
-                            num_decode_tokens=batch_size,
-                            slot_mapping=slot_mapping[:batch_size],
-                            seq_lens=None,
-                            seq_lens_tensor=seq_lens[:batch_size],
-                            max_query_len=None,
-                            max_prefill_seq_len=0,
-                            max_decode_seq_len=self.max_seq_len_to_capture,
-                            query_start_loc=None,
-                            seq_start_loc=None,
-                            context_lens_tensor=None,
-                            block_tables=block_tables[:batch_size],
-                            use_cuda_graph=True,
-                        )
-=======
                     attn_metadata = (
                         self.attn_state.graph_capture_get_metadata_for_batch(
                             batch_size))
->>>>>>> a3fce56b
 
                     if self.lora_config:
                         lora_mapping = LoRAMapping(
@@ -1527,24 +1354,8 @@
                         self.set_active_prompt_adapters(set(), prompt_adapter_mapping)
 
                     graph_runner = CUDAGraphRunner(
-<<<<<<< HEAD
-                        self.model, self.attn_backend.get_name()
-                    )
-
-                    if self.attn_backend.get_name() == "flashinfer":
-                        graph_runner.flashinfer_indptr_buffer = _indptr_buffer
-                        graph_runner.flashinfer_indices_buffer = indices_buffer
-                        graph_runner.flashinfer_last_page_len_buffer = (
-                            _last_page_len_buffer
-                        )
-                        graph_runner.flashinfer_decode_workspace_buffer = (
-                            decode_workspace_buffer
-                        )
-                        graph_runner.flashinfer_decode_wrapper = decode_wrapper
-=======
                         self.model, self.attn_backend.get_name(),
                         self.attn_state.graph_clone(batch_size))
->>>>>>> a3fce56b
 
                     capture_inputs = {
                         "input_ids": input_tokens[:batch_size],
@@ -1685,42 +1496,7 @@
                 model_input.prompt_adapter_requests, model_input.prompt_adapter_mapping
             )
 
-<<<<<<< HEAD
-        if self.attn_backend.get_name() == "flashinfer":
-            assert model_input.attn_metadata is not None
-            assert model_input.input_tokens is not None
-            if self.flashinfer_decode_workspace_buffer is None:
-                self.flashinfer_decode_workspace_buffer = torch.empty(
-                    FLASHINFER_WORKSPACE_BUFFER_SIZE,
-                    dtype=torch.uint8,
-                    device=self.device,
-                )
-                self.flashinfer_decode_wrapper = BatchDecodeWithPagedKVCacheWrapper(
-                    self.flashinfer_decode_workspace_buffer, "NHD"
-                )
-                self.flashinfer_prefill_workspace_buffer = torch.empty(
-                    FLASHINFER_WORKSPACE_BUFFER_SIZE,
-                    dtype=torch.uint8,
-                    device=self.device,
-                )
-                self.flashinfer_prefill_wrapper = BatchPrefillWithPagedKVCacheWrapper(
-                    self.flashinfer_prefill_workspace_buffer, "NHD"
-                )
-
-            model_input.attn_metadata.prefill_wrapper = self.flashinfer_prefill_wrapper
-            if model_input.attn_metadata.use_cuda_graph:
-                batch_size = model_input.input_tokens.shape[0]
-                model_input.attn_metadata.decode_wrapper = self.graph_runners[
-                    model_input.virtual_engine
-                ][batch_size].flashinfer_decode_wrapper
-            else:
-                model_input.attn_metadata.decode_wrapper = (
-                    self.flashinfer_decode_wrapper
-                )
-            model_input.attn_metadata.begin_forward()
-=======
         self.attn_state.begin_forward(model_input)
->>>>>>> a3fce56b
 
         # Currently cuda graph is only supported by the decode phase.
         assert model_input.attn_metadata is not None
@@ -1851,13 +1627,9 @@
             assert model_input.sampling_metadata is not None
             indices = model_input.sampling_metadata.selected_token_indices
             if model_input.is_prompt:
-<<<<<<< HEAD
-                hidden_states = hidden_or_intermediate_states.index_select(0, indices)
-=======
                 hidden_states = hidden_or_intermediate_states.index_select(
                     0, indices)
                 output.prefill_hidden_states = hidden_or_intermediate_states
->>>>>>> a3fce56b
             elif decode_meta.use_cuda_graph:
                 hidden_states = hidden_or_intermediate_states[: len(indices)]
             else:
@@ -1881,17 +1653,6 @@
 
         self._graph: Optional[torch.cuda.CUDAGraph] = None
 
-<<<<<<< HEAD
-        self.flashinfer_decode_workspace_buffer: Optional[torch.Tensor] = None
-        self.flashinfer_indptr_buffer: Optional[torch.Tensor] = None
-        self.flashinfer_indices_buffer: Optional[torch.Tensor] = None
-        self.flashinfer_last_page_len_buffer: Optional[torch.Tensor] = None
-        self.flashinfer_decode_wrapper: Optional[
-            CUDAGraphBatchDecodeWithPagedKVCacheWrapper
-        ] = None
-
-=======
->>>>>>> a3fce56b
     @property
     def graph(self):
         assert self._graph is not None
@@ -1958,26 +1719,6 @@
         torch.cuda.synchronize()
 
         # Save the input and output buffers.
-<<<<<<< HEAD
-        if self.backend_name == "flashinfer":
-            self.input_buffers = {
-                "input_ids": input_ids,
-                "positions": positions,
-                "kv_caches": kv_caches,
-                "slot_mapping": attn_metadata.slot_mapping,
-                **kwargs,
-            }
-        else:
-            self.input_buffers = {
-                "input_ids": input_ids,
-                "positions": positions,
-                "kv_caches": kv_caches,
-                "slot_mapping": attn_metadata.slot_mapping,
-                "seq_lens_tensor": attn_metadata.decode_metadata.seq_lens_tensor,
-                "block_tables": attn_metadata.decode_metadata.block_tables,
-                **kwargs,
-            }
-=======
         self.input_buffers = {
             "input_ids": input_ids,
             "positions": positions,
@@ -1985,7 +1726,6 @@
             **self.attn_state.get_graph_input_buffers(attn_metadata),
             **kwargs,
         }
->>>>>>> a3fce56b
         if intermediate_inputs is not None:
             self.input_buffers.update(intermediate_inputs.tensors)
         if get_pp_group().is_last_rank:
@@ -2009,20 +1749,6 @@
         # Copy the input tensors to the input buffers.
         self.input_buffers["input_ids"].copy_(input_ids, non_blocking=True)
         self.input_buffers["positions"].copy_(positions, non_blocking=True)
-<<<<<<< HEAD
-        self.input_buffers["slot_mapping"].copy_(
-            attn_metadata.slot_mapping, non_blocking=True
-        )
-        if self.backend_name != "flashinfer":
-            self.input_buffers["seq_lens_tensor"].copy_(
-                attn_metadata.decode_metadata.seq_lens_tensor, non_blocking=True
-            )
-            self.input_buffers["block_tables"].copy_(
-                attn_metadata.decode_metadata.block_tables, non_blocking=True
-            )
-        if "seqlen_agnostic_capture_inputs" in self.input_buffers:
-            self.model.copy_inputs_before_cuda_graphs(self.input_buffers, **kwargs)
-=======
         self.input_buffers["slot_mapping"].copy_(attn_metadata.slot_mapping,
                                                  non_blocking=True)
         self.attn_state.prepare_graph_input_buffers(self.input_buffers,
@@ -2035,7 +1761,6 @@
             self.input_buffers["previous_hidden_states"].copy_(
                 kwargs["previous_hidden_states"], non_blocking=True)
 
->>>>>>> a3fce56b
         if intermediate_tensors is not None:
             for key in intermediate_tensors.tensors:
                 if key != "model_execute_time" and key != "model_forward_time":
