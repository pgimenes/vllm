--- conflicted
+++ resolved
@@ -1,13 +1,8 @@
 import enum
 import json
 from dataclasses import dataclass, field, fields
-<<<<<<< HEAD
-from typing import (TYPE_CHECKING, ClassVar, List, Mapping, Optional, Tuple,
-                    Type, Union, Dict)
-=======
 from typing import (TYPE_CHECKING, Any, ClassVar, Dict, List, Mapping,
                     Optional, Tuple, Type, Union)
->>>>>>> da1a844e
 
 import torch
 from transformers import PretrainedConfig
@@ -754,11 +749,8 @@
     SHARDED_STATE = "sharded_state"
     GGUF = "gguf"
     BITSANDBYTES = "bitsandbytes"
-<<<<<<< HEAD
     MASE = "mase"
-=======
     MISTRAL = "mistral"
->>>>>>> da1a844e
 
 
 @dataclass
