import time
from contextlib import contextmanager
from typing import TYPE_CHECKING, Any, ClassVar, Dict, Iterable, List, Mapping, Optional
from typing import Sequence as GenericSequence
from typing import Set, Tuple, Type, Union

from typing_extensions import TypeVar, assert_never

import vllm.envs as envs
from vllm.config import (
    CacheConfig,
    DecodingConfig,
    DeviceConfig,
    EngineConfig,
    LoadConfig,
    LoRAConfig,
    ModelConfig,
    ObservabilityConfig,
    ParallelConfig,
    PromptAdapterConfig,
    SchedulerConfig,
    SpeculativeConfig,
)
from vllm.core.scheduler import ScheduledSequenceGroup, Scheduler, SchedulerOutputs
from vllm.engine.arg_utils import EngineArgs
from vllm.engine.metrics_types import StatLoggerBase, Stats
from vllm.engine.output_processor.interfaces import SequenceGroupOutputProcessor
from vllm.engine.output_processor.stop_checker import StopChecker
from vllm.engine.output_processor.util import create_output_by_sequence_group
from vllm.executor.executor_base import ExecutorBase
from vllm.executor.ray_utils import initialize_ray_cluster
from vllm.inputs import (
    INPUT_REGISTRY,
    EncoderDecoderLLMInputs,
    InputRegistry,
    LLMInputs,
    PromptInputs,
    SingletonPromptInputs,
)
from vllm.inputs.parse import is_explicit_encoder_decoder_prompt
from vllm.logger import init_logger
from vllm.lora.request import LoRARequest
from vllm.multimodal import MultiModalDataDict
from vllm.outputs import EmbeddingRequestOutput, RequestOutput, RequestOutputFactory
from vllm.pooling_params import PoolingParams
from vllm.prompt_adapter.request import PromptAdapterRequest
from vllm.sampling_params import SamplingParams
from vllm.sequence import (
    EmbeddingSequenceGroupOutput,
    ExecuteModelRequest,
    PoolerOutput,
    SamplerOutput,
    Sequence,
    SequenceGroup,
    SequenceGroupMetadata,
    SequenceStatus,
)
from vllm.tracing import SpanAttributes, SpanKind, extract_trace_context, init_tracer
from vllm.transformers_utils.config import try_get_generation_config
from vllm.transformers_utils.detokenizer import Detokenizer
from vllm.transformers_utils.tokenizer import AnyTokenizer
from vllm.transformers_utils.tokenizer_group import (
<<<<<<< HEAD
    AnyTokenizer,
    BaseTokenizerGroup,
    init_tokenizer_from_configs,
)
from vllm.usage.usage_lib import UsageContext, is_usage_stats_enabled, usage_message
from vllm.utils import Counter
=======
    BaseTokenizerGroup, init_tokenizer_from_configs)
from vllm.usage.usage_lib import (UsageContext, is_usage_stats_enabled,
                                  usage_message)
from vllm.utils import Counter, Device
>>>>>>> a3fce56b
from vllm.version import __version__ as VLLM_VERSION

logger = init_logger(__name__)
_LOCAL_LOGGING_INTERVAL_SEC = 5


def _load_generation_config_dict(model_config: ModelConfig) -> Dict[str, Any]:
    config = try_get_generation_config(
        model_config.model,
        trust_remote_code=model_config.trust_remote_code,
        revision=model_config.revision,
    )

    if config is None:
        return {}

    return config.to_diff_dict()


_G = TypeVar("_G", bound=BaseTokenizerGroup, default=BaseTokenizerGroup)
_O = TypeVar("_O", RequestOutput, EmbeddingRequestOutput)

PromptComponents = Tuple[Optional[str], List[int], Optional[MultiModalDataDict]]
DecoderPromptComponents = Tuple[
    Optional[str], Optional[List[int]], Optional[MultiModalDataDict]
]


class LLMEngine:
    """An LLM engine that receives requests and generates texts.

    This is the main class for the vLLM engine. It receives requests
    from clients and generates texts from the LLM. It includes a tokenizer, a
    language model (possibly distributed across multiple GPUs), and GPU memory
    space allocated for intermediate states (aka KV cache). This class utilizes
    iteration-level scheduling and efficient memory management to maximize the
    serving throughput.

    The :class:`~vllm.LLM` class wraps this class for offline batched inference
    and the :class:`AsyncLLMEngine` class wraps this class for online serving.

    The config arguments are derived from :class:`~vllm.EngineArgs`. (See
    :ref:`engine_args`)

    Args:
        model_config: The configuration related to the LLM model.
        cache_config: The configuration related to the KV cache memory
            management.
        parallel_config: The configuration related to distributed execution.
        scheduler_config: The configuration related to the request scheduler.
        device_config: The configuration related to the device.
        lora_config (Optional): The configuration related to serving multi-LoRA.
        speculative_config (Optional): The configuration related to speculative
            decoding.
        executor_class: The model executor class for managing distributed
            execution.
        prompt_adapter_config (Optional): The configuration related to serving
            prompt adapters.
        log_stats: Whether to log statistics.
        usage_context: Specified entry point, used for usage info collection.
    """

    DO_VALIDATE_OUTPUT: ClassVar[bool] = False
    """A flag to toggle whether to validate the type of request output."""

    @classmethod
    @contextmanager
    def enable_output_validation(cls):
        cls.DO_VALIDATE_OUTPUT = True

        yield

        cls.DO_VALIDATE_OUTPUT = False

    @classmethod
    def validate_output(
        cls,
        output: object,
        output_type: Type[_O],
    ) -> _O:
        do_validate = cls.DO_VALIDATE_OUTPUT

        if (TYPE_CHECKING or do_validate) and not isinstance(output, output_type):
            raise TypeError(
                f"Expected output of type {output_type}, "
                f"but found type {type(output)}"
            )

        return output

    @classmethod
    def validate_outputs(
        cls,
        outputs: GenericSequence[object],
        output_type: Type[_O],
    ) -> List[_O]:
        do_validate = cls.DO_VALIDATE_OUTPUT

        outputs_: List[_O]
        if TYPE_CHECKING or do_validate:
            outputs_ = []
            for output in outputs:
                if not isinstance(output, output_type):
                    raise TypeError(
                        f"Expected output of type {output_type}, "
                        f"but found type {type(output)}"
                    )

                outputs_.append(output)
        else:
            outputs_ = outputs

        return outputs_

    tokenizer: Optional[BaseTokenizerGroup]

    def __init__(
        self,
        model_config: ModelConfig,
        cache_config: CacheConfig,
        parallel_config: ParallelConfig,
        scheduler_config: SchedulerConfig,
        device_config: DeviceConfig,
        load_config: LoadConfig,
        lora_config: Optional[LoRAConfig],
        speculative_config: Optional[SpeculativeConfig],
        decoding_config: Optional[DecodingConfig],
        observability_config: Optional[ObservabilityConfig],
        prompt_adapter_config: Optional[PromptAdapterConfig],
        executor_class: Type[ExecutorBase],
        log_stats: bool,
        usage_context: UsageContext = UsageContext.ENGINE_CONTEXT,
        stat_loggers: Optional[Dict[str, StatLoggerBase]] = None,
        input_registry: InputRegistry = INPUT_REGISTRY,
    ) -> None:
        logger.info(
            "Initializing an LLM engine (v%s) with config: "
            "model=%r, speculative_config=%r, tokenizer=%r, "
            "skip_tokenizer_init=%s, tokenizer_mode=%s, revision=%s, "
            "rope_scaling=%r, rope_theta=%r, tokenizer_revision=%s, "
            "trust_remote_code=%s, dtype=%s, max_seq_len=%d, "
            "download_dir=%r, load_format=%s, tensor_parallel_size=%d, "
            "pipeline_parallel_size=%d, "
            "disable_custom_all_reduce=%s, quantization=%s, "
            "enforce_eager=%s, kv_cache_dtype=%s, "
            "quantization_param_path=%s, device_config=%s, "
            "decoding_config=%r, observability_config=%r, "
            "seed=%d, served_model_name=%s, use_v2_block_manager=%s, "
            "enable_prefix_caching=%s)",
            VLLM_VERSION,
            model_config.model,
            speculative_config,
            model_config.tokenizer,
            model_config.skip_tokenizer_init,
            model_config.tokenizer_mode,
            model_config.revision,
            model_config.rope_scaling,
            model_config.rope_theta,
            model_config.tokenizer_revision,
            model_config.trust_remote_code,
            model_config.dtype,
            model_config.max_model_len,
            load_config.download_dir,
            load_config.load_format,
            parallel_config.tensor_parallel_size,
            parallel_config.pipeline_parallel_size,
            parallel_config.disable_custom_all_reduce,
            model_config.quantization,
            model_config.enforce_eager,
            cache_config.cache_dtype,
            model_config.quantization_param_path,
            device_config.device,
            decoding_config,
            observability_config,
            model_config.seed,
            model_config.served_model_name,
            scheduler_config.use_v2_block_manager,
            cache_config.enable_prefix_caching,
        )
        # TODO(woosuk): Print more configs in debug mode.
        from vllm.plugins import load_general_plugins

        load_general_plugins()

        self.model_config = model_config
        self.cache_config = cache_config
        self.lora_config = lora_config
        self.parallel_config = parallel_config
        self.scheduler_config = scheduler_config
        self.device_config = device_config
        self.speculative_config = speculative_config
        self.load_config = load_config
        self.decoding_config = decoding_config or DecodingConfig()
        self.prompt_adapter_config = prompt_adapter_config
        self.observability_config = observability_config or ObservabilityConfig()
        self.log_stats = log_stats

        if not self.model_config.skip_tokenizer_init:
            self.tokenizer = self._init_tokenizer()
            self.detokenizer = Detokenizer(self.tokenizer)
            tokenizer_group = self.get_tokenizer_group()
        else:
            self.tokenizer = None
            self.detokenizer = None
            tokenizer_group = None

        # Ensure that the function doesn't contain a reference to self,
        # to avoid engine GC issues
        def get_tokenizer_for_seq(sequence: Sequence) -> AnyTokenizer:
            assert tokenizer_group, (
                "tokenizer_group cannot be None, "
                "make sure skip_tokenizer_init is False"
            )
            return tokenizer_group.get_lora_tokenizer(sequence.lora_request)

        self.seq_counter = Counter()
        self.generation_config_fields = _load_generation_config_dict(model_config)

        self.input_registry = input_registry
        self.input_processor = input_registry.create_input_processor(model_config)

        self.model_executor = executor_class(
            model_config=model_config,
            cache_config=cache_config,
            parallel_config=parallel_config,
            scheduler_config=scheduler_config,
            device_config=device_config,
            lora_config=lora_config,
            speculative_config=speculative_config,
            load_config=load_config,
            prompt_adapter_config=prompt_adapter_config,
            observability_config=self.observability_config,
        )

        if not self.model_config.embedding_mode:
            self._initialize_kv_caches()

        # If usage stat is enabled, collect relevant info.
        if is_usage_stats_enabled():
            from vllm.model_executor.model_loader import get_architecture_class_name

            usage_message.report_usage(
                get_architecture_class_name(model_config),
                usage_context,
                extra_kvs={
                    # Common configuration
                    "dtype": str(model_config.dtype),
                    "tensor_parallel_size": parallel_config.tensor_parallel_size,
                    "block_size": cache_config.block_size,
                    "gpu_memory_utilization": cache_config.gpu_memory_utilization,
                    # Quantization
                    "quantization": model_config.quantization,
                    "kv_cache_dtype": str(cache_config.cache_dtype),
                    # Feature flags
                    "enable_lora": bool(lora_config),
                    "enable_prompt_adapter": bool(prompt_adapter_config),
                    "enable_prefix_caching": cache_config.enable_prefix_caching,
                    "enforce_eager": model_config.enforce_eager,
                    "disable_custom_all_reduce": parallel_config.disable_custom_all_reduce,
                },
            )

        if self.tokenizer:
            # Ping the tokenizer to ensure liveness if it runs in a
            # different process.
            self.tokenizer.ping()

        # Create the scheduler.
        # NOTE: the cache_config here have been updated with the numbers of
        # GPU and CPU blocks, which are profiled in the distributed executor.
        self.scheduler = [
            Scheduler(
                scheduler_config,
                cache_config,
                lora_config,
                parallel_config.pipeline_parallel_size,
            )
            for _ in range(parallel_config.pipeline_parallel_size)
        ]

        # Metric Logging.
        if self.log_stats:
            if stat_loggers is not None:
                self.stat_loggers = stat_loggers
            else:
                # Lazy import for prometheus multiprocessing.
                # We need to set PROMETHEUS_MULTIPROC_DIR environment variable
                # before prometheus_client is imported.
                # See https://prometheus.github.io/client_python/multiprocess/
                from vllm.engine.metrics import LoggingStatLogger, PrometheusStatLogger

                self.stat_loggers = {
                    "logging": LoggingStatLogger(
                        local_interval=_LOCAL_LOGGING_INTERVAL_SEC
                    ),
                    "prometheus": PrometheusStatLogger(
                        local_interval=_LOCAL_LOGGING_INTERVAL_SEC,
                        labels=dict(model_name=model_config.served_model_name),
                        max_model_len=self.model_config.max_model_len,
                    ),
                }
                self.stat_loggers["prometheus"].info("cache_config", self.cache_config)

        self.tracer = None
        if self.observability_config.otlp_traces_endpoint:
            self.tracer = init_tracer(
                "vllm.llm_engine", self.observability_config.otlp_traces_endpoint
            )

        # Create sequence output processor, e.g. for beam search or
        # speculative decoding.
        self.output_processor = SequenceGroupOutputProcessor.create_output_processor(
            self.scheduler_config,
            self.detokenizer,
            self.scheduler,
            self.seq_counter,
            get_tokenizer_for_seq,
            stop_checker=StopChecker(
                self.scheduler_config.max_model_len,
                get_tokenizer_for_seq,
            ),
        )

    def _initialize_kv_caches(self) -> None:
        """Initialize the KV cache in the worker(s).

        The workers will determine the number of blocks in both the GPU cache
        and the swap CPU cache.
        """
        num_gpu_blocks, num_cpu_blocks = (
            self.model_executor.determine_num_available_blocks()
        )

        if self.cache_config.num_gpu_blocks_override is not None:
            num_gpu_blocks_override = self.cache_config.num_gpu_blocks_override
            logger.info(
                "Overriding num_gpu_blocks=%d with " "num_gpu_blocks_override=%d",
                num_gpu_blocks,
                num_gpu_blocks_override,
            )
            num_gpu_blocks = num_gpu_blocks_override

        self.cache_config.num_gpu_blocks = num_gpu_blocks
        self.cache_config.num_cpu_blocks = num_cpu_blocks

        self.model_executor.initialize_cache(num_gpu_blocks, num_cpu_blocks)

    @classmethod
    def _get_executor_cls(cls, engine_config: EngineConfig) -> Type[ExecutorBase]:
        distributed_executor_backend = (
            engine_config.parallel_config.distributed_executor_backend
        )
        # Initialize the cluster and specify the executor class.
        if isinstance(distributed_executor_backend, type):
            if not issubclass(distributed_executor_backend, ExecutorBase):
                raise TypeError(
                    "distributed_executor_backend must be a subclass of "
                    f"ExecutorBase. Got {distributed_executor_backend}."
                )
            if distributed_executor_backend.uses_ray:  # type: ignore
                initialize_ray_cluster(engine_config.parallel_config)
            executor_class = distributed_executor_backend
        elif engine_config.device_config.device_type == "neuron":
            from vllm.executor.neuron_executor import NeuronExecutor

            executor_class = NeuronExecutor
        elif engine_config.device_config.device_type == "tpu":
            if distributed_executor_backend == "ray":
                initialize_ray_cluster(engine_config.parallel_config)
                from vllm.executor.ray_tpu_executor import RayTPUExecutor

                executor_class = RayTPUExecutor
            else:
                assert distributed_executor_backend is None
                from vllm.executor.tpu_executor import TPUExecutor

                executor_class = TPUExecutor
        elif engine_config.device_config.device_type == "cpu":
            from vllm.executor.cpu_executor import CPUExecutor

            executor_class = CPUExecutor
        elif engine_config.device_config.device_type == "openvino":
            from vllm.executor.openvino_executor import OpenVINOExecutor

            executor_class = OpenVINOExecutor
        elif engine_config.device_config.device_type == "xpu":
            if distributed_executor_backend == "ray":
                initialize_ray_cluster(engine_config.parallel_config)
                from vllm.executor.ray_xpu_executor import RayXPUExecutor

                executor_class = RayXPUExecutor
            else:
                from vllm.executor.xpu_executor import XPUExecutor

                executor_class = XPUExecutor
        elif distributed_executor_backend == "ray":
            initialize_ray_cluster(engine_config.parallel_config)
            from vllm.executor.ray_gpu_executor import RayGPUExecutor

            executor_class = RayGPUExecutor
        elif distributed_executor_backend == "mp":
            from vllm.executor.multiproc_gpu_executor import MultiprocessingGPUExecutor

            assert not envs.VLLM_USE_RAY_SPMD_WORKER, (
                "multiprocessing distributed executor backend does not "
                "support VLLM_USE_RAY_SPMD_WORKER=1"
            )
            executor_class = MultiprocessingGPUExecutor
        else:
            from vllm.executor.gpu_executor import GPUExecutor

            executor_class = GPUExecutor
        return executor_class

    @classmethod
    def from_engine_args(
        cls,
        engine_args: EngineArgs,
        usage_context: UsageContext = UsageContext.ENGINE_CONTEXT,
        stat_loggers: Optional[Dict[str, StatLoggerBase]] = None,
    ) -> "LLMEngine":
        """Creates an LLM engine from the engine arguments."""
        # Create the engine configs.
        engine_config = engine_args.create_engine_config()
        executor_class = cls._get_executor_cls(engine_config)
        # Create the LLM engine.
        engine = cls(
            **engine_config.to_dict(),
            executor_class=executor_class,
            log_stats=not engine_args.disable_log_stats,
            usage_context=usage_context,
            stat_loggers=stat_loggers,
        )

        return engine

    def __reduce__(self):
        # This is to ensure that the LLMEngine is not referenced in
        # the closure used to initialize Ray worker actors
        raise RuntimeError("LLMEngine should not be pickled!")

    def __del__(self):
        # Shutdown model executor when engine is garbage collected
        # Use getattr since __init__ can fail before the field is set
        if model_executor := getattr(self, "model_executor", None):
            model_executor.shutdown()

    MISSING_TOKENIZER_GROUP_MSG = (
        "Unable to get tokenizer because " "skip_tokenizer_init is True"
    )

    def get_tokenizer_group(
<<<<<<< HEAD
        self, fail_msg: str = MISSING_TOKENIZER_GROUP_MSG
    ) -> BaseTokenizerGroup:
        if self.tokenizer is None:
            raise ValueError(fail_msg)
=======
        self,
        group_type: Type[_G] = BaseTokenizerGroup,
        *,
        missing_msg: str = MISSING_TOKENIZER_GROUP_MSG,
    ) -> _G:
        tokenizer_group = self.tokenizer
>>>>>>> a3fce56b

        if tokenizer_group is None:
            raise ValueError(missing_msg)
        if not isinstance(tokenizer_group, group_type):
            raise TypeError("Invalid type of tokenizer group. "
                            f"Expected type: {group_type}, but "
                            f"found type: {type(tokenizer_group)}")

        return tokenizer_group

    def get_tokenizer(
        self,
        lora_request: Optional[LoRARequest] = None,
    ) -> AnyTokenizer:
        return self.get_tokenizer_group().get_lora_tokenizer(lora_request)

    def _init_tokenizer(self) -> BaseTokenizerGroup:
        return init_tokenizer_from_configs(
            model_config=self.model_config,
            scheduler_config=self.scheduler_config,
            parallel_config=self.parallel_config,
            enable_lora=bool(self.lora_config),
        )

    def _verify_args(self) -> None:
        self.model_config.verify_with_parallel_config(self.parallel_config)
        self.cache_config.verify_with_parallel_config(self.parallel_config)
        if self.lora_config:
            self.lora_config.verify_with_model_config(self.model_config)
            self.lora_config.verify_with_scheduler_config(self.scheduler_config)
        if self.prompt_adapter_config:
            self.prompt_adapter_config.verify_with_model_config(self.model_config)

    def _get_bos_token_id(
        self, lora_request: Optional[LoRARequest] = None
    ) -> Optional[int]:
        if self.tokenizer is None:
            logger.warning(
                "Using None for BOS token id because tokenizer " "is not initialized"
            )
            return None

        return self.tokenizer.get_lora_tokenizer(lora_request).bos_token_id

    def _get_eos_token_id(
        self, lora_request: Optional[LoRARequest] = None
    ) -> Optional[int]:
        if self.tokenizer is None:
            logger.warning(
                "Using None for EOS token id because tokenizer " "is not initialized"
            )
            return None

        return self.tokenizer.get_lora_tokenizer(lora_request).eos_token_id

    def _get_decoder_start_token_id(self) -> Optional[int]:
        """
        Obtain the decoder start token id employed by an encoder/decoder
        model. Returns None for non-encoder/decoder models or if the
        model config is unavailable.
        """

        if not self.is_encoder_decoder_model():
            logger.warning(
                "Using None for decoder start token id because "
                "this is not an encoder/decoder model."
            )
            return None

        if self.model_config is None or self.model_config.hf_config is None:
            logger.warning(
                "Using None for decoder start token id because "
                "model config is not available."
            )
            return None

        dec_start_token_id = getattr(
            self.model_config.hf_config, "decoder_start_token_id", None
        )
        if dec_start_token_id is None:
            logger.warning(
                "Falling back on <BOS> for decoder start token id "
                "because decoder start token id is not available."
            )
            dec_start_token_id = self._get_bos_token_id()

        return dec_start_token_id

    def _add_processed_request(
        self,
        request_id: str,
        processed_inputs: Union[LLMInputs, EncoderDecoderLLMInputs],
        params: Union[SamplingParams, PoolingParams],
        arrival_time: float,
        lora_request: Optional[LoRARequest],
        prompt_adapter_request: Optional[PromptAdapterRequest],
        trace_headers: Optional[Mapping[str, str]] = None,
    ) -> None:
        # Create the sequences.
        block_size = self.cache_config.block_size
        seq_id = next(self.seq_counter)
        eos_token_id = self._get_eos_token_id(lora_request)

        seq = Sequence(
            seq_id,
            processed_inputs,
            block_size,
            eos_token_id,
            lora_request,
            prompt_adapter_request,
        )

        encoder_seq = None
        if "encoder_prompt_token_ids" in processed_inputs:
            encoder_seq = Sequence(
                seq_id,
                processed_inputs,
                block_size,
                eos_token_id,
                lora_request,
                prompt_adapter_request,
                from_decoder_prompt=False,
            )

        # Create a SequenceGroup based on SamplingParams or PoolingParams
        if isinstance(params, SamplingParams):
            seq_group = self._create_sequence_group_with_sampling(
                request_id,
                seq,
                params,
                arrival_time=arrival_time,
                lora_request=lora_request,
                trace_headers=trace_headers,
                prompt_adapter_request=prompt_adapter_request,
                encoder_seq=encoder_seq,
            )
        elif isinstance(params, PoolingParams):
            seq_group = self._create_sequence_group_with_pooling(
                request_id,
                seq,
                params,
                arrival_time=arrival_time,
                lora_request=lora_request,
                prompt_adapter_request=prompt_adapter_request,
                encoder_seq=encoder_seq,
            )
        else:
            raise ValueError("Either SamplingParams or PoolingParams must be provided.")

        # Add the sequence group to the scheduler with least unfinished seqs.
        costs = [
            scheduler.get_num_unfinished_seq_groups() for scheduler in self.scheduler
        ]
        min_cost_scheduler = self.scheduler[costs.index(min(costs))]
        min_cost_scheduler.add_seq_group(seq_group)

    def stop_remote_worker_execution_loop(self) -> None:
        self.model_executor.stop_remote_worker_execution_loop()

    _LLMInputComponentsType = Tuple[str, List[int]]

    def _prepare_decoder_input_ids_for_generation(
        self,
        decoder_input_ids: Optional[List[int]],
    ) -> List[int]:
        """
        Prepares `decoder_input_ids` for generation with encoder-decoder models.

        Based on

        https://github.com/huggingface/transformers/blob/
        4037a2b5b1278736e566aec12e169100275545ea/
        src/transformers/generation/utils.py

        specifically GenerationMixin._prepare_decoder_input_ids_for_generation()

        Arguments:

        * decoder_input_ids: input token ids to preprocess

        Returns:

        * Processed token list
        """

        decoder_start_token_id = self._get_decoder_start_token_id()
        assert decoder_start_token_id is not None

        if decoder_input_ids is None:
            # no decoder prompt input ->
            # use decoder_start_token_id as decoder_input_ids
            decoder_input_ids = self._get_default_enc_dec_decoder_prompt()

        if (
            len(decoder_input_ids) == 0
            or decoder_input_ids[0] != decoder_start_token_id
        ):
            decoder_input_ids = [decoder_start_token_id] + decoder_input_ids

        return decoder_input_ids

    def _tokenize_prompt(
        self,
        prompt: str,
        request_id: str,
        lora_request: Optional[LoRARequest],
    ) -> List[int]:
        """
        Wrapper around application of the model's tokenizer.

        Arguments:

        * prompt
        * request_id
        * lora_request

        Returns:

        * prompt token ids
        """

        tokenizer = self.get_tokenizer_group(
<<<<<<< HEAD
            "prompts must be None if " "skip_tokenizer_init is True"
        )
=======
            missing_msg="prompts must be None if skip_tokenizer_init is True")
>>>>>>> a3fce56b

        return tokenizer.encode(
            request_id=request_id, prompt=prompt, lora_request=lora_request
        )

    def _extract_prompt_components(
        self,
        inputs: SingletonPromptInputs,
        request_id: str,
        lora_request: Optional[LoRARequest] = None,
    ) -> PromptComponents:
        """
        Extract the components of any single encoder or decoder input prompt.

        Arguments:

        * request_id
        * inputs: single encoder or decoder input prompt
        * lora_request: this is only valid for decoder prompts

        Returns:

        * prompt
        * prompt_token_ids
        * multi_modal_data
        """

        if isinstance(inputs, str):
            prompt = inputs
            prompt_token_ids = self._tokenize_prompt(
                prompt,
                request_id=request_id,
                lora_request=lora_request,
            )
            multi_modal_data = None
        elif isinstance(inputs, dict):
            if "prompt_token_ids" in inputs:
                prompt = None
                prompt_token_ids = inputs["prompt_token_ids"]
            else:
                # NOTE: This extra assignment is required to pass mypy
                prompt = parsed_prompt = inputs["prompt"]
                prompt_token_ids = self._tokenize_prompt(
                    parsed_prompt,
                    request_id=request_id,
                    lora_request=lora_request,
                )

            multi_modal_data = inputs.get("multi_modal_data")
        else:
            assert_never(inputs)

        return prompt, prompt_token_ids, multi_modal_data

    def _apply_prompt_adapter(
        self,
        prompt_token_ids: List[int],
        prompt_adapter_request: Optional[PromptAdapterRequest],
    ) -> List[int]:
        if prompt_adapter_request:
            prompt_token_ids = (
                [0] * prompt_adapter_request.prompt_adapter_num_virtual_tokens
                + prompt_token_ids
            )

        return prompt_token_ids

    def _get_default_enc_dec_decoder_prompt(self) -> List[int]:
        """
        Specifically for encoder/decoder models:
        generate a default decoder prompt for when
        the user specifies only the encoder prompt.

        Encoder/decoder models utilize the decoder
        prompt in different ways; as new models are
        added, it is intended that this function
        will be extended to produce differing
        default decoder prompts, depending on the
        model variety.

        Absent a special case, the default behavior
        of this method is to mirror the behavior of
        the HuggingFace (HF) GenerationMixin for a None
        decoder prompt, which is to employ a logit processor
        setting to force the first decoded token to be <BOS>.
        Here, this behavior is approximated by having the
        "default" decoder prompt be <BOS>.

        However, it is possible that in the future
        other models may have different or more
        complex logic for the default decoder prompt.
        This motivates having a special helper method
        for default decoder prompts.

        Returns:

        * prompt_token_ids
        """

        bos_token_id = self._get_bos_token_id()
        assert bos_token_id is not None
        return [bos_token_id]

    def _build_enc_dec_llm_inputs(
        self,
        encoder_comps: PromptComponents,
        decoder_comps: DecoderPromptComponents,
    ) -> EncoderDecoderLLMInputs:
        encoder_prompt, encoder_prompt_ids, encoder_mm_data = encoder_comps
        decoder_prompt, decoder_prompt_ids, decoder_mm_data = decoder_comps

        if encoder_mm_data is not None or decoder_mm_data is not None:
            raise ValueError(
                "Multi-modal encoder-decoder models are " "not supported yet"
            )

        decoder_prompt_ids = self._prepare_decoder_input_ids_for_generation(
            decoder_prompt_ids
        )

        return EncoderDecoderLLMInputs(
            prompt_token_ids=decoder_prompt_ids,
            prompt=decoder_prompt,
            encoder_prompt_token_ids=encoder_prompt_ids,
            encoder_prompt=encoder_prompt,
        )

    def _process_encoder_decoder_prompt(
        self,
        inputs: PromptInputs,
        request_id: str,
    ) -> EncoderDecoderLLMInputs:
        """
        For encoder/decoder models only:
        Process an input prompt into an
        :class:`EncoderDecoderLLMInputs` instance.

        There are two types of input prompts:
        singleton prompts which carry only the
        encoder prompt, and explicit encoder/decoder
        prompts which carry both the encoder and the
        decoder prompts as member variables.

        This function handles the following scenarios:
        * Singleton encoder prompt: extract encoder prompt
          token ids & infer default decoder prompt token ids
        * Explicit encoder/decoder prompt: extract encoder
          and decoder prompt token ids

        Note that for Explicit encoder/decoder prompts,
        each sub-prompt (encoder or decoder prompt) can
        have any possible singleton type; thus this
        method relies on helper functions to obtain
        token ids for the sub-prompts.

        Arguments:

        * inputs: an input prompt
        * request_id

        Returns:

        * :class:`EncoderDecoderLLMInputs` instance
        """

        encoder_comps: PromptComponents
        decoder_comps: DecoderPromptComponents

        if is_explicit_encoder_decoder_prompt(inputs):
            encoder_comps = self._extract_prompt_components(
                inputs["encoder_prompt"],
                request_id=request_id,
            )

            if (decoder_input := inputs["decoder_prompt"]) is None:
                decoder_comps = None, None, None
            else:
                decoder_comps = self._extract_prompt_components(
                    decoder_input,
                    request_id=request_id,
                )
        else:
            encoder_comps = self._extract_prompt_components(
                inputs,
                request_id=request_id,
            )

            decoder_comps = None, None, None

        return self._build_enc_dec_llm_inputs(encoder_comps, decoder_comps)

    def _build_decoder_only_llm_inputs(
        self,
        prompt_comps: PromptComponents,
        prompt_adapter_request: Optional[PromptAdapterRequest],
    ) -> LLMInputs:
        prompt, prompt_token_ids, multi_modal_data = prompt_comps

        prompt_token_ids = self._apply_prompt_adapter(
            prompt_token_ids, prompt_adapter_request=prompt_adapter_request
        )

        return LLMInputs(
            prompt_token_ids=prompt_token_ids,
            prompt=prompt,
            multi_modal_data=multi_modal_data,
        )

    def _process_decoder_only_prompt(
        self,
        inputs: SingletonPromptInputs,
        request_id: str,
        lora_request: Optional[LoRARequest] = None,
        prompt_adapter_request: Optional[PromptAdapterRequest] = None,
    ) -> LLMInputs:
        """
        For decoder-only models:
        Process an input prompt into an :class:`LLMInputs` instance.

        Arguments:

        * inputs: input prompt
        * request_id
        * lora_request
        * prompt_adapter_request

        Returns:

        * :class:`LLMInputs` instance
        """

        prompt_comps = self._extract_prompt_components(
            inputs,
            request_id=request_id,
            lora_request=lora_request,
        )

        return self._build_decoder_only_llm_inputs(
            prompt_comps,
            prompt_adapter_request=prompt_adapter_request,
        )

    def process_model_inputs(
        self,
        inputs: PromptInputs,
        request_id: str,
        lora_request: Optional[LoRARequest] = None,
        prompt_adapter_request: Optional[PromptAdapterRequest] = None,
    ) -> Union[LLMInputs, EncoderDecoderLLMInputs]:

        if self.is_encoder_decoder_model():
            # Encoder-decoder model requires special mapping of
            # input prompts to encoder & decoder
            model_inputs = self._process_encoder_decoder_prompt(
                inputs,
                request_id=request_id,
            )
        else:
            if is_explicit_encoder_decoder_prompt(inputs):
                raise ValueError(
                    "Cannot pass encoder-decoder prompt " "to decoder-only models"
                )

            # Decoder-only operation
            model_inputs = self._process_decoder_only_prompt(
                inputs,
                request_id=request_id,
                lora_request=lora_request,
                prompt_adapter_request=prompt_adapter_request,
            )

        return self.input_processor(model_inputs)

    def add_request(
        self,
        request_id: str,
        inputs: PromptInputs,
        params: Union[SamplingParams, PoolingParams],
        arrival_time: Optional[float] = None,
        lora_request: Optional[LoRARequest] = None,
        trace_headers: Optional[Mapping[str, str]] = None,
        prompt_adapter_request: Optional[PromptAdapterRequest] = None,
    ) -> None:
        """Add a request to the engine's request pool.

        The request is added to the request pool and will be processed by the
        scheduler as `engine.step()` is called. The exact scheduling policy is
        determined by the scheduler.

        Args:
            request_id: The unique ID of the request.
            inputs: The inputs to the LLM. See
                :class:`~vllm.inputs.PromptInputs`
                for more details about the format of each input.
            params: Parameters for sampling or pooling.
                :class:`~vllm.SamplingParams` for text generation.
                :class:`~vllm.PoolingParams` for pooling.
            arrival_time: The arrival time of the request. If None, we use
                the current monotonic time.
            trace_headers: OpenTelemetry trace headers.

        Details:
            - Set arrival_time to the current time if it is None.
            - Set prompt_token_ids to the encoded prompt if it is None.
            - Create `best_of` number of :class:`~vllm.Sequence` objects.
            - Create a :class:`~vllm.SequenceGroup` object
              from the list of :class:`~vllm.Sequence`.
            - Add the :class:`~vllm.SequenceGroup` object to the scheduler.

        Example:
            >>> # initialize engine
            >>> engine = LLMEngine.from_engine_args(engine_args)
            >>> # set request arguments
            >>> example_prompt = "Who is the president of the United States?"
            >>> sampling_params = SamplingParams(temperature=0.0)
            >>> request_id = 0
            >>>
            >>> # add the request to the engine
            >>> engine.add_request(
            >>>    str(request_id),
            >>>    example_prompt,
            >>>    SamplingParams(temperature=0.0))
            >>> # continue the request processing
            >>> ...
        """
        if lora_request is not None and not self.lora_config:
            raise ValueError(
                f"Got lora_request {lora_request} but LoRA is " "not enabled!"
            )
        if arrival_time is None:
            arrival_time = time.time()

        processed_inputs = self.process_model_inputs(
            inputs,
            request_id=request_id,
            lora_request=lora_request,
            prompt_adapter_request=prompt_adapter_request,
        )

        self._add_processed_request(
            request_id=request_id,
            processed_inputs=processed_inputs,
            params=params,
            arrival_time=arrival_time,
            lora_request=lora_request,
            prompt_adapter_request=prompt_adapter_request,
            trace_headers=trace_headers,
        )

    def _create_sequence_group_with_sampling(
        self,
        request_id: str,
        seq: Sequence,
        sampling_params: SamplingParams,
        arrival_time: float,
        lora_request: Optional[LoRARequest],
        trace_headers: Optional[Mapping[str, str]] = None,
        prompt_adapter_request: Optional[PromptAdapterRequest] = None,
        encoder_seq: Optional[Sequence] = None,
    ) -> SequenceGroup:
        """Creates a SequenceGroup with SamplingParams."""
        max_logprobs = self.get_model_config().max_logprobs
        if (sampling_params.logprobs and sampling_params.logprobs > max_logprobs) or (
            sampling_params.prompt_logprobs
            and sampling_params.prompt_logprobs > max_logprobs
        ):
            raise ValueError(f"Cannot request more than " f"{max_logprobs} logprobs.")

        # Defensive copy of SamplingParams, which are used by the sampler,
        # this doesn't deep-copy LogitsProcessor objects
        sampling_params = sampling_params.clone()

        sampling_params.update_from_generation_config(
            self.generation_config_fields, seq.eos_token_id
        )

        # Create the sequence group.
        seq_group = SequenceGroup(
            request_id=request_id,
            seqs=[seq],
            arrival_time=arrival_time,
            sampling_params=sampling_params,
            lora_request=lora_request,
            trace_headers=trace_headers,
            prompt_adapter_request=prompt_adapter_request,
            encoder_seq=encoder_seq,
        )

        return seq_group

    def _create_sequence_group_with_pooling(
        self,
        request_id: str,
        seq: Sequence,
        pooling_params: PoolingParams,
        arrival_time: float,
        lora_request: Optional[LoRARequest],
        prompt_adapter_request: Optional[PromptAdapterRequest],
        encoder_seq: Optional[Sequence] = None,
    ) -> SequenceGroup:
        """Creates a SequenceGroup with PoolingParams."""
        # Defensive copy of PoolingParams, which are used by the pooler
        pooling_params = pooling_params.clone()
        # Create the sequence group.
        seq_group = SequenceGroup(
            request_id=request_id,
            seqs=[seq],
            arrival_time=arrival_time,
            lora_request=lora_request,
            pooling_params=pooling_params,
            prompt_adapter_request=prompt_adapter_request,
            encoder_seq=encoder_seq,
        )
        return seq_group

    def abort_request(self, request_id: Union[str, Iterable[str]]) -> None:
        """Aborts a request(s) with the given ID.

        Args:
            request_id: The ID(s) of the request to abort.

        Details:
            - Refer to the
              :meth:`~vllm.core.scheduler.Scheduler.abort_seq_group`
              from class :class:`~vllm.core.scheduler.Scheduler`.

        Example:
            >>> # initialize engine and add a request with request_id
            >>> request_id = str(0)
            >>> # abort the request
            >>> engine.abort_request(request_id)
        """
        for scheduler in self.scheduler:
            scheduler.abort_seq_group(request_id)

    def get_model_config(self) -> ModelConfig:
        """Gets the model configuration."""
        return self.model_config

    def get_parallel_config(self) -> ParallelConfig:
        """Gets the parallel configuration."""
        return self.parallel_config

    def get_decoding_config(self) -> DecodingConfig:
        """Gets the decoding configuration."""
        return self.decoding_config

    def get_scheduler_config(self) -> SchedulerConfig:
        """Gets the scheduler configuration."""
        return self.scheduler_config

    def get_lora_config(self) -> LoRAConfig:
        """Gets the LoRA configuration."""
        return self.lora_config

    def get_num_unfinished_requests(self) -> int:
        """Gets the number of unfinished requests."""
        return sum(
            scheduler.get_num_unfinished_seq_groups() for scheduler in self.scheduler
        )

    def has_unfinished_requests(self) -> bool:
        """Returns True if there are unfinished requests."""
        return any(scheduler.has_unfinished_seqs() for scheduler in self.scheduler)

    def has_unfinished_requests_for_virtual_engine(self, virtual_engine: int) -> bool:
        """
        Returns True if there are unfinished requests for the virtual engine.
        """
        return self.scheduler[virtual_engine].has_unfinished_seqs()

    def _process_sequence_group_outputs(
        self,
        seq_group: SequenceGroup,
        outputs: List[EmbeddingSequenceGroupOutput],
    ) -> None:
        seq_group.embeddings = outputs[0].embeddings

        for seq in seq_group.get_seqs():
            seq.status = SequenceStatus.FINISHED_STOPPED

        return

    def _process_model_outputs(
        self,
        output: GenericSequence[Union[SamplerOutput, PoolerOutput]],
        scheduled_seq_groups: List[ScheduledSequenceGroup],
        ignored_seq_groups: List[SequenceGroup],
        seq_group_metadata_list: List[SequenceGroupMetadata],
    ) -> List[Union[RequestOutput, EmbeddingRequestOutput]]:
        """Apply the model output to the sequences in the scheduled seq groups.

        Returns RequestOutputs that can be returned to the client.
        """

        now = time.time()

        # Organize outputs by [sequence group][step] instead of
        # [step][sequence group].
        output_by_sequence_group = create_output_by_sequence_group(
            output, num_seq_groups=len(scheduled_seq_groups)
        )

        # Update the scheduled sequence groups with the model outputs.
        for scheduled_seq_group, outputs, seq_group_meta in zip(
            scheduled_seq_groups, output_by_sequence_group, seq_group_metadata_list
        ):
            seq_group = scheduled_seq_group.seq_group
            seq_group.update_num_computed_tokens(scheduled_seq_group.token_chunk_size)
            if output is not None and len(output) > 0:
                for o in output:
                    if isinstance(o, SamplerOutput) and seq_group.metrics is not None:
                        if seq_group.metrics.model_forward_time is not None:
                            seq_group.metrics.model_forward_time += o.model_forward_time
                        else:
                            seq_group.metrics.model_forward_time = o.model_forward_time
                        if seq_group.metrics.model_execute_time is not None:
                            seq_group.metrics.model_execute_time += o.model_execute_time
                        else:
                            seq_group.metrics.model_execute_time = o.model_execute_time
            if self.model_config.embedding_mode:
                self._process_sequence_group_outputs(seq_group, outputs)
                continue

            self.output_processor.process_prompt_logprob(seq_group, outputs)
            if seq_group_meta.do_sample:
                self.output_processor.process_outputs(seq_group, outputs)

        # Free the finished sequence groups.
        for scheduler in self.scheduler:
            scheduler.free_finished_seq_groups()

        # Create the outputs.
        request_outputs: List[Union[RequestOutput, EmbeddingRequestOutput]] = []
        for scheduled_seq_group in scheduled_seq_groups:
            seq_group = scheduled_seq_group.seq_group
            seq_group.maybe_set_first_token_time(now)
            request_output = RequestOutputFactory.create(seq_group)
            request_outputs.append(request_output)
        for seq_group in ignored_seq_groups:
            request_output = RequestOutputFactory.create(seq_group)
            request_outputs.append(request_output)
        return request_outputs

    def step(self) -> List[Union[RequestOutput, EmbeddingRequestOutput]]:
        """Performs one decoding iteration and returns newly generated results.

        .. figure:: https://i.imgur.com/sv2HssD.png
            :alt: Overview of the step function
            :align: center

            Overview of the step function.

        Details:
            - Step 1: Schedules the sequences to be executed in the next
              iteration and the token blocks to be swapped in/out/copy.

                - Depending on the scheduling policy,
                  sequences may be `preempted/reordered`.
                - A Sequence Group (SG) refer to a group of sequences
                  that are generated from the same prompt.

            - Step 2: Calls the distributed executor to execute the model.
            - Step 3: Processes the model output. This mainly includes:

                - Decodes the relevant outputs.
                - Updates the scheduled sequence groups with model outputs
                  based on its `sampling parameters` (`use_beam_search` or not).
                - Frees the finished sequence groups.

            - Finally, it creates and returns the newly generated results.

        Example:
            >>> # Please see the example/ folder for more detailed examples.
            >>>
            >>> # initialize engine and request arguments
            >>> engine = LLMEngine.from_engine_args(engine_args)
            >>> example_inputs = [(0, "What is LLM?",
            >>>    SamplingParams(temperature=0.0))]
            >>>
            >>> # Start the engine with an event loop
            >>> while True:
            >>>     if example_inputs:
            >>>         req_id, prompt, sampling_params = example_inputs.pop(0)
            >>>         engine.add_request(str(req_id),prompt,sampling_params)
            >>>
            >>>     # continue the request processing
            >>>     request_outputs = engine.step()
            >>>     for request_output in request_outputs:
            >>>         if request_output.finished:
            >>>             # return or show the request output
            >>>
            >>>     if not (engine.has_unfinished_requests() or example_inputs):
            >>>         break
        """
        if self.parallel_config.pipeline_parallel_size > 1:
            raise NotImplementedError(
                "Pipeline parallelism is only supported through AsyncLLMEngine "
<<<<<<< HEAD
                "as performance will be severely degraded otherwise."
            )
        seq_group_metadata_list, scheduler_outputs = self.scheduler[0].schedule()
=======
                "as performance will be severely degraded otherwise.")

        if self.scheduler_config.num_scheduler_steps > 1:
            raise NotImplementedError(
                "Multiple scheduler steps (multi-step) are only supported "
                "through AsyncLLMEngine. ")
        seq_group_metadata_list, scheduler_outputs = self.scheduler[
            0].schedule()
>>>>>>> a3fce56b

        if not scheduler_outputs.is_empty():
            finished_requests_ids = self.scheduler[
                0
            ].get_and_reset_finished_requests_ids()

            execute_model_req = ExecuteModelRequest(
                seq_group_metadata_list=seq_group_metadata_list,
                blocks_to_swap_in=scheduler_outputs.blocks_to_swap_in,
                blocks_to_swap_out=scheduler_outputs.blocks_to_swap_out,
                blocks_to_copy=scheduler_outputs.blocks_to_copy,
                num_lookahead_slots=scheduler_outputs.num_lookahead_slots,
                running_queue_size=scheduler_outputs.running_queue_size,
                finished_requests_ids=finished_requests_ids,
            )
            output = self.model_executor.execute_model(
                execute_model_req=execute_model_req
            )
        else:
            output = []

        request_outputs = self._process_model_outputs(
            output,
            scheduler_outputs.scheduled_seq_groups,
            scheduler_outputs.ignored_seq_groups,
            seq_group_metadata_list,
        )

        # Log stats.
        self.do_log_stats(scheduler_outputs, output)

        # Tracing
        self.do_tracing(scheduler_outputs)

        if not self.has_unfinished_requests():
            # Stop the execute model loop in parallel workers until there are
            # more requests to process. This avoids waiting indefinitely in
            # torch.distributed ops which may otherwise timeout, and unblocks
            # the RPC thread in the workers so that they can process any other
            # queued control plane messages, such as add/remove lora adapters.
            self.model_executor.stop_remote_worker_execution_loop()

        return request_outputs

    def add_logger(self, logger_name: str, logger: StatLoggerBase) -> None:
        if logger_name in self.stat_loggers:
            raise KeyError(f"Logger with name {logger_name} already exists.")
        self.stat_loggers[logger_name] = logger

    def remove_logger(self, logger_name: str) -> None:
        if logger_name not in self.stat_loggers:
            raise KeyError(f"Logger with name {logger_name} does not exist.")
        del self.stat_loggers[logger_name]

    def do_log_stats(
        self,
        scheduler_outputs: Optional[SchedulerOutputs] = None,
        model_output: Optional[List[SamplerOutput]] = None,
    ) -> None:
        """Forced log when no requests active."""
        if self.log_stats:
            stats = self._get_stats(scheduler_outputs, model_output)
            for logger in self.stat_loggers.values():
                logger.log(stats)

    def _get_stats(
        self,
        scheduler_outputs: Optional[SchedulerOutputs],
        model_output: Optional[List[SamplerOutput]] = None,
    ) -> Stats:
        """Get Stats to be Logged to Prometheus.

        Args:
            scheduler_outputs: Optional, used to populate metrics related to
                the scheduled batch,
            model_output: Optional, used to emit speculative decoding metrics
                which are created by the workers.
        """
        now = time.time()

        # System State
        #   Scheduler State
        num_running_sys = sum(len(scheduler.running) for scheduler in self.scheduler)
        num_swapped_sys = sum(len(scheduler.swapped) for scheduler in self.scheduler)
        num_waiting_sys = sum(len(scheduler.waiting) for scheduler in self.scheduler)

        # KV Cache Usage in %
        num_total_gpu = self.cache_config.num_gpu_blocks
        gpu_cache_usage_sys = 0.0
        if num_total_gpu is not None:
            num_free_gpu = sum(
                scheduler.block_manager.get_num_free_gpu_blocks()
                for scheduler in self.scheduler
            )
            gpu_cache_usage_sys = 1.0 - (num_free_gpu / num_total_gpu)

        num_total_cpu = self.cache_config.num_cpu_blocks
        cpu_cache_usage_sys = 0.0
        if num_total_cpu is not None and num_total_cpu > 0:
            num_free_cpu = sum(
                scheduler.block_manager.get_num_free_cpu_blocks()
                for scheduler in self.scheduler
            )
            cpu_cache_usage_sys = 1.0 - (num_free_cpu / num_total_cpu)

        # Prefix Cache Hit Rate. Note that we always use
        # the cache hit rate of the first virtual engine.
        cpu_prefix_cache_hit_rate = self.scheduler[
            0].get_prefix_cache_hit_rate(Device.CPU)
        gpu_prefix_cache_hit_rate = self.scheduler[
            0].get_prefix_cache_hit_rate(Device.GPU)

        # Iteration stats
        num_prompt_tokens_iter = 0
        num_generation_tokens_iter = 0
        time_to_first_tokens_iter: List[float] = []
        time_per_output_tokens_iter: List[float] = []
        num_preemption_iter = (
            0 if scheduler_outputs is None else scheduler_outputs.preempted
        )

        # Request stats
        #   Latency
        time_e2e_requests: List[float] = []
        #   Metadata
        num_prompt_tokens_requests: List[int] = []
        num_generation_tokens_requests: List[int] = []
        best_of_requests: List[int] = []
        n_requests: List[int] = []
        finished_reason_requests: List[str] = []

        # NOTE: This loop assumes prefill seq_groups are before
        # decode seq_groups in scheduled_seq_groups.
        if scheduler_outputs is not None:
            num_generation_tokens_from_prefill_groups = 0.0
            # NOTE: if scheduler_outputs.num_prefill_groups > 0 and
            # the len of scheduler_outputs.scheduled_seq_groups is !=
            # scheduler_outputs.num_prefill_groups, this means that
            # chunked prefills have been detected.

            for idx, scheduled_seq_group in enumerate(
                scheduler_outputs.scheduled_seq_groups
            ):
                group_was_prefill = idx < scheduler_outputs.num_prefill_groups
                seq_group = scheduled_seq_group.seq_group

                # NOTE: a seq_group that completed all of its prefill tokens
                # in the last iteration will have seq_group.is_prefill() = False
                # with group_was_prefill = True
                if group_was_prefill:
                    # Number of prompt tokens.
                    num_prompt_tokens_iter += scheduled_seq_group.token_chunk_size

                    # If the seq_group just finished the prefill state
                    # get TTFT.
                    if not seq_group.is_prefill():
                        latency = seq_group.get_last_latency(now)
                        time_to_first_tokens_iter.append(latency)

                        # One generation token per finished prefill.
                        num_generation_tokens_from_prefill_groups += (
                            seq_group.num_seqs()
                        )
                else:
                    # TPOTs.
                    latency = seq_group.get_last_latency(now)
                    time_per_output_tokens_iter.append(latency)

                # Because of chunked prefill, we can have a single sequence
                # group that does multiple prompt_runs. To prevent logging
                # the same metadata more than once per request, we standardize
                # on logging request level information for finished requests,
                # which can only happen once.
                if seq_group.is_finished():
                    # Latency timings
                    time_e2e_requests.append(now - seq_group.metrics.arrival_time)

                    # Metadata
                    num_prompt_tokens_requests.append(len(seq_group.prompt_token_ids))
                    num_generation_tokens_requests.extend(
                        [seq.get_output_len() for seq in seq_group.get_finished_seqs()]
                    )
                    if seq_group.sampling_params is not None:
                        best_of_requests.append(seq_group.sampling_params.best_of)
                        n_requests.append(seq_group.sampling_params.n)
                    finished_reason_requests.extend(
                        [
                            SequenceStatus.get_finished_reason(seq.status)
                            for seq in seq_group.get_finished_seqs()
                        ]
                    )

            # Number of generation tokens.
            #   num_batched_tokens equals the number of prompt_tokens plus the
            #   number of decode_tokens in a single iteration. So,
            #   num_generation_tokens = num_batched_tokens - num_prompt_tokens
            #   + num_generation_tokens_from_prefill_groups (since we generate
            #   one token on prefills on iters where the prefill finishes).
            num_generation_tokens_iter = (
                scheduler_outputs.num_batched_tokens
                - num_prompt_tokens_iter
                + num_generation_tokens_from_prefill_groups
            )

        # Spec decode, if enabled, emits specialized metrics from the worker in
        # sampler output.
        if model_output and (model_output[0].spec_decode_worker_metrics is not None):
            spec_decode_metrics = model_output[0].spec_decode_worker_metrics
        else:
            spec_decode_metrics = None

        return Stats(
            now=now,
            # System stats
            #   Scheduler State
            num_running_sys=num_running_sys,
            num_swapped_sys=num_swapped_sys,
            num_waiting_sys=num_waiting_sys,
            #   KV Cache Usage in %
            gpu_cache_usage_sys=gpu_cache_usage_sys,
            cpu_cache_usage_sys=cpu_cache_usage_sys,
<<<<<<< HEAD
=======
            #   Prefix Cache Hit Rate
            cpu_prefix_cache_hit_rate=cpu_prefix_cache_hit_rate,
            gpu_prefix_cache_hit_rate=gpu_prefix_cache_hit_rate,

>>>>>>> a3fce56b
            # Iteration stats
            num_prompt_tokens_iter=num_prompt_tokens_iter,
            num_generation_tokens_iter=num_generation_tokens_iter,
            time_to_first_tokens_iter=time_to_first_tokens_iter,
            time_per_output_tokens_iter=time_per_output_tokens_iter,
            spec_decode_metrics=spec_decode_metrics,
            num_preemption_iter=num_preemption_iter,
            # Request stats
            #   Latency
            time_e2e_requests=time_e2e_requests,
            #   Metadata
            num_prompt_tokens_requests=num_prompt_tokens_requests,
            num_generation_tokens_requests=num_generation_tokens_requests,
            best_of_requests=best_of_requests,
            n_requests=n_requests,
            finished_reason_requests=finished_reason_requests,
        )

    def add_lora(self, lora_request: LoRARequest) -> bool:
        return self.model_executor.add_lora(lora_request)

    def remove_lora(self, lora_id: int) -> bool:
        return self.model_executor.remove_lora(lora_id)

    def list_loras(self) -> Set[int]:
        return self.model_executor.list_loras()

    def pin_lora(self, lora_id: int) -> bool:
        return self.model_executor.pin_lora(lora_id)

    def add_prompt_adapter(self, prompt_adapter_request: PromptAdapterRequest) -> bool:
        return self.model_executor.add_prompt_adapter(prompt_adapter_request)

    def remove_prompt_adapter(self, prompt_adapter_id: int) -> bool:
        return self.model_executor.remove_prompt_adapter(prompt_adapter_id)

    def list_prompt_adapters(self) -> List[int]:
        return self.model_executor.list_prompt_adapters()

    def check_health(self) -> None:
        if self.tokenizer:
            self.tokenizer.check_health()
        self.model_executor.check_health()

    def is_tracing_enabled(self) -> bool:
        return self.tracer is not None

    def do_tracing(self, scheduler_outputs: SchedulerOutputs) -> None:
        if self.tracer is None:
            return

        for scheduled_seq_group in scheduler_outputs.scheduled_seq_groups:
            seq_group = scheduled_seq_group.seq_group
            if seq_group.is_finished():
                self.create_trace_span(seq_group)

    def create_trace_span(self, seq_group: SequenceGroup) -> None:
        if self.tracer is None or seq_group.sampling_params is None:
            return
        arrival_time_nano_seconds = int(seq_group.metrics.arrival_time * 1e9)

        trace_context = extract_trace_context(seq_group.trace_headers)

        with self.tracer.start_as_current_span(
            "llm_request",
            kind=SpanKind.SERVER,
            context=trace_context,
            start_time=arrival_time_nano_seconds,
        ) as seq_span:
            metrics = seq_group.metrics
            ttft = metrics.first_token_time - metrics.arrival_time
            e2e_time = metrics.finished_time - metrics.arrival_time
            # attribute names are based on
            # https://github.com/open-telemetry/semantic-conventions/blob/main/docs/gen-ai/llm-spans.md
            seq_span.set_attribute(
                SpanAttributes.LLM_RESPONSE_MODEL, self.model_config.model
            )
            seq_span.set_attribute(SpanAttributes.LLM_REQUEST_ID, seq_group.request_id)
            seq_span.set_attribute(
                SpanAttributes.LLM_REQUEST_TEMPERATURE,
                seq_group.sampling_params.temperature,
            )
            seq_span.set_attribute(
                SpanAttributes.LLM_REQUEST_TOP_P, seq_group.sampling_params.top_p
            )
            seq_span.set_attribute(
                SpanAttributes.LLM_REQUEST_MAX_TOKENS,
                seq_group.sampling_params.max_tokens,
            )
            seq_span.set_attribute(
                SpanAttributes.LLM_REQUEST_BEST_OF, seq_group.sampling_params.best_of
            )
            seq_span.set_attribute(
                SpanAttributes.LLM_REQUEST_N, seq_group.sampling_params.n
            )
            seq_span.set_attribute(
                SpanAttributes.LLM_USAGE_NUM_SEQUENCES, seq_group.num_seqs()
            )
            seq_span.set_attribute(
                SpanAttributes.LLM_USAGE_PROMPT_TOKENS, len(seq_group.prompt_token_ids)
            )
            seq_span.set_attribute(
                SpanAttributes.LLM_USAGE_COMPLETION_TOKENS,
                sum([seq.get_output_len() for seq in seq_group.get_finished_seqs()]),
            )
            seq_span.set_attribute(
                SpanAttributes.LLM_LATENCY_TIME_IN_QUEUE, metrics.time_in_queue
            )
            seq_span.set_attribute(SpanAttributes.LLM_LATENCY_TIME_TO_FIRST_TOKEN, ttft)
            seq_span.set_attribute(SpanAttributes.LLM_LATENCY_E2E, e2e_time)
            if metrics.scheduler_time is not None:
                seq_span.set_attribute(
                    SpanAttributes.LLM_LATENCY_TIME_IN_SCHEDULER, metrics.scheduler_time
                )
            if metrics.model_forward_time is not None:
                seq_span.set_attribute(
                    SpanAttributes.LLM_LATENCY_TIME_IN_MODEL_FORWARD,
                    metrics.model_forward_time / 1000.0,
                )
            if metrics.model_execute_time is not None:
                seq_span.set_attribute(
                    SpanAttributes.LLM_LATENCY_TIME_IN_MODEL_EXECUTE,
                    metrics.model_execute_time,
                )

    def is_encoder_decoder_model(self):
        return self.model_config.is_encoder_decoder_model

    def is_embedding_model(self):
        return self.model_config.is_embedding_model<|MERGE_RESOLUTION|>--- conflicted
+++ resolved
@@ -60,19 +60,10 @@
 from vllm.transformers_utils.detokenizer import Detokenizer
 from vllm.transformers_utils.tokenizer import AnyTokenizer
 from vllm.transformers_utils.tokenizer_group import (
-<<<<<<< HEAD
-    AnyTokenizer,
-    BaseTokenizerGroup,
-    init_tokenizer_from_configs,
-)
-from vllm.usage.usage_lib import UsageContext, is_usage_stats_enabled, usage_message
-from vllm.utils import Counter
-=======
     BaseTokenizerGroup, init_tokenizer_from_configs)
 from vllm.usage.usage_lib import (UsageContext, is_usage_stats_enabled,
                                   usage_message)
 from vllm.utils import Counter, Device
->>>>>>> a3fce56b
 from vllm.version import __version__ as VLLM_VERSION
 
 logger = init_logger(__name__)
@@ -525,19 +516,12 @@
     )
 
     def get_tokenizer_group(
-<<<<<<< HEAD
-        self, fail_msg: str = MISSING_TOKENIZER_GROUP_MSG
-    ) -> BaseTokenizerGroup:
-        if self.tokenizer is None:
-            raise ValueError(fail_msg)
-=======
         self,
         group_type: Type[_G] = BaseTokenizerGroup,
         *,
         missing_msg: str = MISSING_TOKENIZER_GROUP_MSG,
     ) -> _G:
         tokenizer_group = self.tokenizer
->>>>>>> a3fce56b
 
         if tokenizer_group is None:
             raise ValueError(missing_msg)
@@ -760,12 +744,7 @@
         """
 
         tokenizer = self.get_tokenizer_group(
-<<<<<<< HEAD
-            "prompts must be None if " "skip_tokenizer_init is True"
-        )
-=======
             missing_msg="prompts must be None if skip_tokenizer_init is True")
->>>>>>> a3fce56b
 
         return tokenizer.encode(
             request_id=request_id, prompt=prompt, lora_request=lora_request
@@ -1364,11 +1343,6 @@
         if self.parallel_config.pipeline_parallel_size > 1:
             raise NotImplementedError(
                 "Pipeline parallelism is only supported through AsyncLLMEngine "
-<<<<<<< HEAD
-                "as performance will be severely degraded otherwise."
-            )
-        seq_group_metadata_list, scheduler_outputs = self.scheduler[0].schedule()
-=======
                 "as performance will be severely degraded otherwise.")
 
         if self.scheduler_config.num_scheduler_steps > 1:
@@ -1377,7 +1351,6 @@
                 "through AsyncLLMEngine. ")
         seq_group_metadata_list, scheduler_outputs = self.scheduler[
             0].schedule()
->>>>>>> a3fce56b
 
         if not scheduler_outputs.is_empty():
             finished_requests_ids = self.scheduler[
@@ -1599,13 +1572,10 @@
             #   KV Cache Usage in %
             gpu_cache_usage_sys=gpu_cache_usage_sys,
             cpu_cache_usage_sys=cpu_cache_usage_sys,
-<<<<<<< HEAD
-=======
             #   Prefix Cache Hit Rate
             cpu_prefix_cache_hit_rate=cpu_prefix_cache_hit_rate,
             gpu_prefix_cache_hit_rate=gpu_prefix_cache_hit_rate,
 
->>>>>>> a3fce56b
             # Iteration stats
             num_prompt_tokens_iter=num_prompt_tokens_iter,
             num_generation_tokens_iter=num_generation_tokens_iter,
