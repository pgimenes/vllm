--- conflicted
+++ resolved
@@ -559,15 +559,10 @@
                 shard_offset = loaded_weight.shape[output_dim] * loaded_shard_id
 
             if is_gguf_weight:
-<<<<<<< HEAD
-                shard_size = loaded_weight.shape[output_dim]
-                shard_offset = loaded_weight.shape[output_dim] * loaded_shard_id
-=======
                 tp_size = get_tensor_model_parallel_world_size()
                 output_dim = getattr(param, "output_dim", None)
                 shard_shape = list(loaded_weight.shape)
                 shard_shape[output_dim] = shard_shape[output_dim] // tp_size
->>>>>>> a3fce56b
                 param.shard_id.append(loaded_shard_id)
                 param.shard_size[loaded_shard_id] = shard_shape
 
@@ -626,21 +621,11 @@
             # Special case for Quantization.
             # If quantized, we need to adjust the offset and size to account
             # for the packing.
-<<<<<<< HEAD
-            if (
-                isinstance(param, PackedvLLMParameter)
-                and param.packed_dim == param.output_dim
-            ):
-                param.adjust_shard_indexes_for_packing(
-                    shard_size=shard_size, shard_offset=shard_offset
-                )
-=======
             if isinstance(param, PackedvLLMParameter
                           ) and param.packed_dim == param.output_dim:
                 shard_size, shard_offset = \
                     param.adjust_shard_indexes_for_packing(
                     shard_size=shard_size, shard_offset=shard_offset)
->>>>>>> a3fce56b
 
             loaded_weight_shard = loaded_weight.narrow(
                 param.output_dim, shard_offset, shard_size
@@ -861,21 +846,11 @@
             # Special case for Quantization.
             # If quantized, we need to adjust the offset and size to account
             # for the packing.
-<<<<<<< HEAD
-            if (
-                isinstance(param, PackedvLLMParameter)
-                and param.packed_dim == param.output_dim
-            ):
-                param.adjust_shard_indexes_for_packing(
-                    shard_size=shard_size, shard_offset=shard_offset
-                )
-=======
             if isinstance(param, PackedvLLMParameter
                           ) and param.packed_dim == param.output_dim:
                 shard_size, shard_offset = \
                     param.adjust_shard_indexes_for_packing(
                     shard_size=shard_size, shard_offset=shard_offset)
->>>>>>> a3fce56b
 
             loaded_weight_shard = loaded_weight.narrow(
                 param.output_dim, shard_offset, shard_size
