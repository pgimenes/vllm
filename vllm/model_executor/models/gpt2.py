--- conflicted
+++ resolved
@@ -41,12 +41,8 @@
 from vllm.model_executor.layers.logits_processor import LogitsProcessor
 from vllm.model_executor.layers.quantization.base_config import QuantizationConfig
 from vllm.model_executor.layers.sampler import Sampler
-<<<<<<< HEAD
-from vllm.model_executor.layers.vocab_parallel_embedding import VocabParallelEmbedding
-=======
 from vllm.model_executor.layers.vocab_parallel_embedding import (
     ParallelLMHead, VocabParallelEmbedding)
->>>>>>> a3fce56b
 from vllm.model_executor.model_loader.weight_utils import default_weight_loader
 from vllm.model_executor.sampling_metadata import SamplingMetadata
 from vllm.sequence import IntermediateTensors, SamplerOutput
@@ -370,26 +366,16 @@
         super().__init__()
         self.config = config
         self.quant_config = quant_config
-<<<<<<< HEAD
-        self.transformer = GPT2Model(
-            config,
-            cache_config,
-            quant_config,
-            prefix="transformer",
-            sharding_config=sharding_config,
-        )
-        self.lm_head = self.transformer.wte
-=======
         self.transformer = GPT2Model(config,
                                      cache_config,
                                      quant_config,
-                                     prefix="transformer")
+                                     prefix="transformer",
+                                     sharding_config=sharding_config,)
         if self.config.tie_word_embeddings:
             self.lm_head = self.transformer.wte
         else:
             self.lm_head = ParallelLMHead(self.config.vocab_size,
                                           self.config.hidden_size)
->>>>>>> a3fce56b
         self.logits_processor = LogitsProcessor(config.vocab_size)
         self.sampler = Sampler()
 
