# coding=utf-8
# Adapted from
# https://github.com/huggingface/transformers/blob/v4.28.0/src/transformers/models/gpt2/modeling_gpt2.py
# Copyright 2023 The vLLM team.
# Copyright 2018 The OpenAI Team Authors and HuggingFace Inc. team.
# Copyright (c) 2018, NVIDIA CORPORATION.  All rights reserved.
#
# Licensed under the Apache License, Version 2.0 (the "License");
# you may not use this file except in compliance with the License.
# You may obtain a copy of the License at
#
#     http://www.apache.org/licenses/LICENSE-2.0
#
# Unless required by applicable law or agreed to in writing, software
# distributed under the License is distributed on an "AS IS" BASIS,
# WITHOUT WARRANTIES OR CONDITIONS OF ANY KIND, either express or implied.
# See the License for the specific language governing permissions and
# limitations under the License.
"""Inference-only GPT-2 model compatible with HuggingFace weights."""
from typing import Iterable, List, Optional, Tuple, Union

import torch
import torch.distributed as dist
from torch import nn
from transformers import GPT2Config

from vllm.attention import Attention, AttentionMetadata
from vllm.config import CacheConfig
from vllm.distributed.parallel_state import (
    get_pp_group,
    get_tensor_model_parallel_world_size,
)
from vllm.model_executor.layers.activation import get_act_fn

from vllm.distributed import (get_tensor_model_parallel_rank,
                              get_tensor_model_parallel_world_size,
                              tensor_model_parallel_all_gather,
                              split_tensor_along_first_dim)
from vllm.model_executor.layers.logits_processor import LogitsProcessor
from vllm.model_executor.layers.quantization import QuantizationConfig
from vllm.model_executor.layers.sampler import Sampler, SamplerOutput
from vllm.model_executor.layers.vocab_parallel_embedding import (
    ParallelLMHead, VocabParallelEmbedding)
from vllm.model_executor.model_loader.weight_utils import default_weight_loader
from vllm.model_executor.sampling_metadata import SamplingMetadata
from vllm.sequence import IntermediateTensors

<<<<<<< HEAD
from .utils import is_pp_missing_parameter, make_layers, _linear_cls_from_config, _qkv_linear_cls_from_config, _layer_norm_cls_from_config, _residual_cls_from_config
=======
from .interfaces import SupportsPP
from .utils import (is_pp_missing_parameter,
                    make_empty_intermediate_tensors_factory, make_layers)

>>>>>>> e9d517f2

class GPT2Attention(nn.Module):

    def __init__(
        self,
        config: GPT2Config,
        cache_config: Optional[CacheConfig] = None,
        quant_config: Optional[QuantizationConfig] = None,
        prefix: str = "",
        sharding_config: dict = {},
    ):
        super().__init__()
        self.prefix = prefix
        self.hidden_size = config.hidden_size
        total_num_heads = config.num_attention_heads
        tensor_model_parallel_world_size = get_tensor_model_parallel_world_size()
        assert total_num_heads % tensor_model_parallel_world_size == 0
        self.num_heads = total_num_heads // tensor_model_parallel_world_size
        self.head_dim = self.hidden_size // total_num_heads
        self.scale = self.head_dim**-0.5
        self.sharding_config = sharding_config

        # Get sharding types
        c_attn_type = sharding_config.get(f"{prefix}.c_attn", "column")
        attn_type = sharding_config.get(f"{prefix}.attn", "head")
        c_proj_type = sharding_config.get(f"{prefix}.c_proj", "row")

        self.c_attn_type = c_attn_type
        self.c_proj_type = c_proj_type
        
        # Last linear layer of the MLP in the previous GPT2 block
        layer_num = "".join(filter(str.isdigit, prefix))
        previous_layer_num = str(int(layer_num) - 1)
        ln_1_type = sharding_config.get(f"{prefix.replace(layer_num, previous_layer_num).replace('.attn', '')}.ln_1", "replicated")
        res_1_type = sharding_config.get(f"{prefix.replace(layer_num, previous_layer_num).replace('.attn', '')}.res_1", "replicated")

        # c_attn
        c_attn_args = {
            "hidden_size": self.hidden_size,
            "head_size": self.head_dim,
            "total_num_heads": total_num_heads,
            "bias": True,
            "quant_config": quant_config,
            "prefix": f"{prefix}.c_attn",
        }
        if c_attn_type == "column" and attn_type != "head":
            c_attn_args["gather_output"] = True
        if c_attn_type == "row":
            c_attn_args["input_is_parallel"] = False
        if c_attn_type == "data":
            c_attn_args["gather_output"] = True

            if ln_1_type != "data":
                c_attn_args["input_is_parallel"] = False
        self.c_attn = _qkv_linear_cls_from_config(c_attn_type)(
            **c_attn_args,
        )

        # attn
        attn_args = {
            "num_heads": self.num_heads,
            "head_size": self.head_dim,
            "scale": self.scale,
            "cache_config": cache_config,
            "quant_config": quant_config,
            "prefix": f"{prefix}.attn",
        }

        if attn_type == "replicated":
            attn_args["num_heads"] = total_num_heads
        if attn_type == "head" and c_attn_type != "column":
            attn_args["input_is_parallel"] = False
        if attn_type == "head" and c_proj_type != "row":
            attn_args["gather_output"] = True

        self.attn = Attention(
            **attn_args,
        )

        # c_proj
        c_proj_args = {
            "input_size": self.hidden_size,
            "output_size": self.hidden_size,
            "bias": True,
            "quant_config": quant_config,
            "prefix": f"{prefix}.c_proj",
        }
        if c_proj_type == "column":
            c_proj_args["gather_output"] = True
        if c_proj_type == "row" and attn_type != "head":
            c_proj_args["input_is_parallel"] = False
        if c_proj_type == "data":
            c_proj_args["input_is_parallel"] = False

            if res_1_type != "data":
                c_proj_args["gather_output"] = True

        self.c_proj = _linear_cls_from_config(c_proj_type)(
            **c_proj_args,
        )

    def forward(
        self,
        hidden_states: torch.Tensor,
        kv_cache: torch.Tensor,
        attn_metadata: AttentionMetadata,
    ) -> torch.Tensor:
        num_tokens = attn_metadata.num_prefill_tokens + attn_metadata.num_decode_tokens

        kwargs = {"num_tokens": num_tokens} if self.c_attn_type == "data" else {}
        qkv, _ = self.c_attn(
            hidden_states,
            **kwargs,
        )
        
        q, k, v = qkv.chunk(chunks=3, dim=-1)
        attn_output = self.attn(q, k, v, kv_cache, attn_metadata)

        kwargs = {"num_tokens": num_tokens} if self.c_proj_type == "data" else {}
        attn_output, _ = self.c_proj(
            attn_output,
            **kwargs,
        )

        return attn_output


class GPT2MLP(nn.Module):

    def __init__(
        self,
        intermediate_size: int,
        config: GPT2Config,
        quant_config: Optional[QuantizationConfig] = None,
        prefix: str = "",
        sharding_config: dict = {},
    ):
        super().__init__()
        hidden_size = config.hidden_size

        self.prefix = prefix

        # Get sharding types
        c_fc_type = sharding_config.get(f"{prefix}.c_fc", "column")
        c_proj_type = sharding_config.get(f"{prefix}.c_proj", "row")
        ln_2_type = sharding_config.get(f"{prefix.replace('.mlp', '')}.ln_2", "replicated")
        res_2_type = sharding_config.get(f"{prefix.replace('.mlp', '')}.res_2", "replicated")
        
        self.c_fc_type = c_fc_type
        self.c_proj_type = c_proj_type
        self.ln_2_type = ln_2_type
        self.res_2_type = res_2_type

        # c_fc
        c_fc_args = {
            "input_size": hidden_size,
            "output_size": intermediate_size,
            "bias": True,
            "quant_config": quant_config,
            "prefix": f"{prefix}.c_fc",
        }

        # Column parallel will generate RS sharding, and only RowParallelLinear
        # can accept that
        if c_fc_type == "column" and c_proj_type != "row":
            c_fc_args["gather_output"] = True
        # Input will never have RS sharding due to LayerNorm
        elif c_fc_type == "row":
            c_fc_args["input_is_parallel"] = False
        elif c_fc_type == "data":
            if c_proj_type != "data":
                c_fc_args["gather_output"] = True

            if ln_2_type != "data":
                c_fc_args["input_is_parallel"] = False

        self.c_fc = _linear_cls_from_config(c_fc_type)(
            **c_fc_args,
        )

        # act
        self.act = get_act_fn(
            config.activation_function,
            quant_config,
            intermediate_size,
        )

        # c_proj
        self.gather_output = False
        c_proj_args = {
            "input_size": intermediate_size,
            "output_size": hidden_size,
            "bias": True,
            "quant_config": quant_config,
            "prefix": f"{prefix}.c_proj",
        }
        # Always need to gather output due to layer norm
        if c_proj_type == "column":
            c_proj_args["gather_output"] = True
        # If previous layer was column parallel, input tensor already has RS sharding
        elif c_proj_type == "row" and c_fc_type != "column":
            c_proj_args["input_is_parallel"] = False
        if c_proj_type == "data":
            if c_fc_type != "data":
                c_proj_args["input_is_parallel"] = False

            # Gather only if the attn.c_fc for the next layer is not data
            if res_2_type != "data":
                self.gather_output = True
                c_proj_args["gather_output"] = True

        self.c_proj = _linear_cls_from_config(c_proj_type)(
            **c_proj_args,
        )

    def forward(
        self, 
        hidden_states: torch.Tensor,
        num_tokens: Optional[int] = None,
    ) -> torch.Tensor:
        kwargs = {"num_tokens": num_tokens} if self.c_fc_type == "data" else {}
        h0, _ = self.c_fc(
            hidden_states,
            **kwargs,
        )

        h1 = self.act(h0)
        
        kwargs = {"num_tokens": num_tokens} if self.c_proj_type == "data" else {}
        h2, _ = self.c_proj(
            h1,
            **kwargs,
        )
        return h2


class GPT2Block(nn.Module):

    def __init__(
        self,
        config: GPT2Config,
        cache_config: Optional[CacheConfig] = None,
        quant_config: Optional[QuantizationConfig] = None,
        prefix: str = "",
        sharding_config: dict = {},
    ):
        super().__init__()
        hidden_size = config.hidden_size
        inner_dim = config.n_inner if config.n_inner is not None else 4 * hidden_size

        self.sharding_config = sharding_config
        self.prefix = prefix

        # Last linear layer of the MLP in the last GPT2 block
        layer_num = "".join(filter(str.isdigit, prefix))
        self.is_first_layer = layer_num == "0"
        self.is_last_layer = str(config.n_layer - 1) in prefix
        last_layer_num = str(int(layer_num) - 1)
        next_layer_num = str(int(layer_num) + 1)

        # Get sharding types
        self.prev_layer_res_2 = self.sharding_config.get(f"{self.prefix.replace(layer_num, last_layer_num)}.res_2", "replicated")

        self.ln_1_type = self.sharding_config.get(f"{self.prefix}.ln_1", "replicated")
        self.attn_c_attn_type = self.sharding_config.get(f"{self.prefix}.attn.c_attn", "column")
        self.attn_c_proj_type = self.sharding_config.get(f"{self.prefix}.attn.c_proj", "row")
        self.res_1_type = self.sharding_config.get(f"{self.prefix}.res_1", "replicated")
        self.ln_2_type = self.sharding_config.get(f"{self.prefix}.ln_2", "replicated")
        self.mlp_c_fc_type = self.sharding_config.get(f"{self.prefix}.mlp.c_fc", "column")
        self.mlp_c_proj_type = self.sharding_config.get(f"{self.prefix}.mlp.c_proj", "row")
        self.res_2_type = self.sharding_config.get(f"{self.prefix}.res_2", "replicated")
        
        self.next_layer_ln_1_type = self.sharding_config.get(f"{self.prefix.replace(layer_num, next_layer_num)}.ln_1", "replicated")

        # ln_1
        ln_1_cls = _layer_norm_cls_from_config(self.ln_1_type)
        ln_1_kwargs = {
            "normalized_shape": hidden_size,
            "prefix": f"{prefix}.ln_1",
            "eps": config.layer_norm_epsilon,
        }
        if self.ln_1_type == "data":
            if self.is_first_layer or self.prev_layer_res_2 != "data":
                ln_1_kwargs["input_is_parallel"] = False
            if self.attn_c_attn_type != "data":
                ln_1_kwargs["gather_output"] = True

        self.ln_1 = ln_1_cls(**ln_1_kwargs)

        # attn
        self.attn = GPT2Attention(
            config,
            cache_config,
            quant_config,
            prefix=f"{prefix}.attn",
            sharding_config=sharding_config,
        )

        # res_1
        res_1_cls = _residual_cls_from_config(self.res_1_type)
        res_1_kwargs = {
            "prefix": f"{prefix}.res_1",
            "hidden_size": hidden_size,
        }
        if self.res_1_type == "data":
            # Feedforward is data parallel, residual is replicated
            if self.attn_c_proj_type != "data":
                res_1_kwargs["input_is_parallel"] = False
            if self.is_first_layer or self.prev_layer_res_2 != "data":
                res_1_kwargs["residual_is_parallel"] = False
            if self.ln_2_type != "data":
                res_1_kwargs["gather_output"] = True
        self.res_1 = res_1_cls(**res_1_kwargs)

        # ln_2
        ln_2_cls = _layer_norm_cls_from_config(self.ln_2_type)
        ln_2_kwargs = {
            "normalized_shape": hidden_size,
            "eps": config.layer_norm_epsilon,
            "prefix": f"{prefix}.ln_2",
        }
        if self.ln_2_type == "data":
            if self.res_1_type != "data":
                ln_2_kwargs["input_is_parallel"] = False
            if self.mlp_c_fc_type != "data":
                ln_2_kwargs["gather_output"] = True
        self.ln_2 = ln_2_cls(**ln_2_kwargs)

        # mlp
        self.mlp = GPT2MLP(
            inner_dim,
            config,
            quant_config,
            prefix=f"{prefix}.mlp",
            sharding_config=sharding_config,
        )

        # res_2
        res_2_cls = _residual_cls_from_config(self.res_2_type)
        res_2_kwargs = {
            "prefix": f"{prefix}.res_2",
            "hidden_size": hidden_size,
        }
        if self.res_2_type == "data":
            if self.mlp_c_proj_type != "data":
                res_2_kwargs["input_is_parallel"] = False
            if self.res_1_type != "data":
                res_2_kwargs["residual_is_parallel"] = False
            if self.is_last_layer or self.next_layer_ln_1_type != "data":
                res_2_kwargs["gather_output"] = True

        self.res_2 = res_2_cls(**res_2_kwargs)

        self.tp_rank = get_tensor_model_parallel_rank()
        self.tp_size = get_tensor_model_parallel_world_size()

    def forward(
        self,
        hidden_states: torch.Tensor,
        kv_cache: torch.Tensor,
        attn_metadata: AttentionMetadata,
    ) -> torch.Tensor:
        num_tokens = attn_metadata.num_prefill_tokens + attn_metadata.num_decode_tokens

        residual = hidden_states
        kwargs = {"num_tokens": num_tokens} if self.ln_1_type == "data" else {}
        hidden_states = self.ln_1(
            hidden_states,
            **kwargs,
            )
        attn_output = self.attn(
            hidden_states=hidden_states,
            kv_cache=kv_cache,
            attn_metadata=attn_metadata,
        )

        kwargs = {"num_tokens": num_tokens} if self.res_1_type == "data" else {}
        hidden_states = self.res_1(
            feedforward=attn_output,
            residual=residual,
            **kwargs,
        )

        residual = hidden_states
        kwargs = {"num_tokens": num_tokens} if self.ln_2_type == "data" else {}
        hidden_states = self.ln_2(
            hidden_states,
            **kwargs,
        )
        
        feed_forward_hidden_states = self.mlp(
            hidden_states,
            num_tokens=num_tokens,
        )

        kwargs = {"num_tokens": num_tokens} if self.res_2_type == "data" else {}
        hidden_states = self.res_2(
            feedforward=feed_forward_hidden_states,
            residual=residual,
            **kwargs,
        )

        return hidden_states


class GPT2Model(nn.Module):

    def __init__(
        self,
        config: GPT2Config,
        cache_config: Optional[CacheConfig] = None,
        quant_config: Optional[QuantizationConfig] = None,
        prefix: str = "",
        sharding_config: dict = {},
    ):
        super().__init__()
        self.config = config
        assert not config.add_cross_attention
        assert not config.scale_attn_by_inverse_layer_idx
        assert not config.reorder_and_upcast_attn
        self.embed_dim = config.hidden_size
        self.wte = VocabParallelEmbedding(config.vocab_size, self.embed_dim)
        self.wpe = nn.Embedding(config.max_position_embeddings, self.embed_dim)
        self.start_layer, self.end_layer, self.h = make_layers(
            config.num_hidden_layers,
            lambda prefix: GPT2Block(
<<<<<<< HEAD
                config,
                cache_config,
                quant_config,
                prefix=prefix,
                sharding_config=sharding_config,
            ),
            prefix=f"{prefix}.h",
        )

        ln_f_type = sharding_config.get(f"{prefix}.ln_f", "replicated")
        final_mlp_c_proj = sharding_config.get(f"{prefix}.h.{self.end_layer}.mlp.c_proj", "row")

        ln_f_cls = _layer_norm_cls_from_config(ln_f_type)
        ln_f_kwargs = {
            "normalized_shape": self.embed_dim,
            "eps": config.layer_norm_epsilon,
            "prefix": f"{prefix}.ln_f",
        }
        if ln_f_type == "data":
            if final_mlp_c_proj != "data":
                ln_f_kwargs["input_is_parallel"] = False
            ln_f_kwargs["gather_output"] = True

        self.ln_f = ln_f_cls(**ln_f_kwargs)
=======
                config, cache_config, quant_config, prefix=prefix),
            prefix=f"{prefix}.h")
        self.ln_f = nn.LayerNorm(self.embed_dim, eps=config.layer_norm_epsilon)
        self.make_empty_intermediate_tensors = (
            make_empty_intermediate_tensors_factory(["hidden_states"],
                                                    config.n_embd))
>>>>>>> e9d517f2

    def forward(
        self,
        input_ids: torch.Tensor,
        position_ids: torch.Tensor,
        kv_caches: List[torch.Tensor],
        attn_metadata: AttentionMetadata,
        intermediate_tensors: Optional[IntermediateTensors],
    ) -> Union[torch.Tensor, IntermediateTensors]:
        if get_pp_group().is_first_rank:
            inputs_embeds = self.wte(input_ids)
            position_embeds = self.wpe(position_ids)
            hidden_states = inputs_embeds + position_embeds
        else:
            assert intermediate_tensors is not None
            hidden_states = intermediate_tensors["hidden_states"]

        for i in range(self.start_layer, self.end_layer):
            layer = self.h[i]
            hidden_states = layer(
                hidden_states, kv_caches[i - self.start_layer], attn_metadata
            )

        if not get_pp_group().is_last_rank:
            return IntermediateTensors({"hidden_states": hidden_states})

        hidden_states = self.ln_f(hidden_states)
        return hidden_states


class GPT2LMHeadModel(nn.Module, SupportsPP):

    def __init__(
        self,
        config: GPT2Config,
        cache_config: Optional[CacheConfig] = None,
        quant_config: Optional[QuantizationConfig] = None,
        sharding_config: dict = {},
    ):
        super().__init__()
        self.config = config
        self.quant_config = quant_config
        self.transformer = GPT2Model(config,
                                     cache_config,
                                     quant_config,
                                     prefix="transformer",
                                     sharding_config=sharding_config,)
        if self.config.tie_word_embeddings:
            self.lm_head = self.transformer.wte
        else:
            self.lm_head = ParallelLMHead(self.config.vocab_size,
                                          self.config.hidden_size)
        self.logits_processor = LogitsProcessor(config.vocab_size)
        self.sampler = Sampler()
        self.make_empty_intermediate_tensors = (
            self.transformer.make_empty_intermediate_tensors)

    def forward(
        self,
        input_ids: torch.Tensor,
        positions: torch.Tensor,
        kv_caches: List[torch.Tensor],
        attn_metadata: AttentionMetadata,
        intermediate_tensors: Optional[IntermediateTensors] = None,
<<<<<<< HEAD
    ) -> torch.Tensor:
        hidden_states = self.transformer(
            input_ids, positions, kv_caches, attn_metadata, intermediate_tensors
        )
=======
    ) -> Union[torch.Tensor, IntermediateTensors]:
        hidden_states = self.transformer(input_ids, positions, kv_caches,
                                         attn_metadata, intermediate_tensors)
>>>>>>> e9d517f2
        return hidden_states

    def compute_logits(
        self,
        hidden_states: torch.Tensor,
        sampling_metadata: SamplingMetadata,
    ) -> Optional[torch.Tensor]:
        logits = self.logits_processor(self.lm_head, hidden_states, sampling_metadata)
        return logits

    def sample(
        self,
        logits: torch.Tensor,
        sampling_metadata: SamplingMetadata,
    ) -> Optional[SamplerOutput]:
        next_tokens = self.sampler(logits, sampling_metadata)
        return next_tokens

<<<<<<< HEAD
    def make_empty_intermediate_tensors(
        self, batch_size: int, dtype: torch.dtype, device: torch.device
    ) -> IntermediateTensors:
        return IntermediateTensors(
            {
                "hidden_states": torch.zeros(
                    (batch_size, self.config.hidden_size), dtype=dtype, device=device
                ),
            }
        )

=======
>>>>>>> e9d517f2
    def load_weights(self, weights: Iterable[Tuple[str, torch.Tensor]]):
        params_dict = dict(self.named_parameters(remove_duplicate=False))
        for name, loaded_weight in weights:
            if "lm_head.weight" in name:
                # GPT-2 ties the weights of the embedding layer and the final
                # linear layer.
                continue
            if ".attn.bias" in name or ".attn.masked_bias" in name:
                # Skip attention mask.
                # NOTE: "c_attn.bias" should not be skipped.
                continue
            if not name.startswith("transformer."):
                name = "transformer." + name

            if is_pp_missing_parameter(name, self):
                continue

            param = params_dict[name]
            # The HF's GPT-2 implementation uses Conv1D instead of Linear.
            # Because of this, we need to transpose the weights.
            # Note(zhuohan): the logic below might break quantized models.
            for conv1d_weight_name in ["c_attn", "c_proj", "c_fc"]:
                if conv1d_weight_name not in name:
                    continue
                if not name.endswith(".weight"):
                    continue
                loaded_weight = loaded_weight.t()
            weight_loader = getattr(param, "weight_loader", default_weight_loader)
            weight_loader(param, loaded_weight)<|MERGE_RESOLUTION|>--- conflicted
+++ resolved
@@ -45,14 +45,7 @@
 from vllm.model_executor.sampling_metadata import SamplingMetadata
 from vllm.sequence import IntermediateTensors
 
-<<<<<<< HEAD
 from .utils import is_pp_missing_parameter, make_layers, _linear_cls_from_config, _qkv_linear_cls_from_config, _layer_norm_cls_from_config, _residual_cls_from_config
-=======
-from .interfaces import SupportsPP
-from .utils import (is_pp_missing_parameter,
-                    make_empty_intermediate_tensors_factory, make_layers)
-
->>>>>>> e9d517f2
 
 class GPT2Attention(nn.Module):
 
@@ -479,7 +472,6 @@
         self.start_layer, self.end_layer, self.h = make_layers(
             config.num_hidden_layers,
             lambda prefix: GPT2Block(
-<<<<<<< HEAD
                 config,
                 cache_config,
                 quant_config,
@@ -504,14 +496,6 @@
             ln_f_kwargs["gather_output"] = True
 
         self.ln_f = ln_f_cls(**ln_f_kwargs)
-=======
-                config, cache_config, quant_config, prefix=prefix),
-            prefix=f"{prefix}.h")
-        self.ln_f = nn.LayerNorm(self.embed_dim, eps=config.layer_norm_epsilon)
-        self.make_empty_intermediate_tensors = (
-            make_empty_intermediate_tensors_factory(["hidden_states"],
-                                                    config.n_embd))
->>>>>>> e9d517f2
 
     def forward(
         self,
@@ -576,16 +560,10 @@
         kv_caches: List[torch.Tensor],
         attn_metadata: AttentionMetadata,
         intermediate_tensors: Optional[IntermediateTensors] = None,
-<<<<<<< HEAD
     ) -> torch.Tensor:
         hidden_states = self.transformer(
             input_ids, positions, kv_caches, attn_metadata, intermediate_tensors
         )
-=======
-    ) -> Union[torch.Tensor, IntermediateTensors]:
-        hidden_states = self.transformer(input_ids, positions, kv_caches,
-                                         attn_metadata, intermediate_tensors)
->>>>>>> e9d517f2
         return hidden_states
 
     def compute_logits(
@@ -604,7 +582,6 @@
         next_tokens = self.sampler(logits, sampling_metadata)
         return next_tokens
 
-<<<<<<< HEAD
     def make_empty_intermediate_tensors(
         self, batch_size: int, dtype: torch.dtype, device: torch.device
     ) -> IntermediateTensors:
@@ -616,8 +593,6 @@
             }
         )
 
-=======
->>>>>>> e9d517f2
     def load_weights(self, weights: Iterable[Tuple[str, torch.Tensor]]):
         params_dict = dict(self.named_parameters(remove_duplicate=False))
         for name, loaded_weight in weights:
