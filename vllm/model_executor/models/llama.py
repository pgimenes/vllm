--- conflicted
+++ resolved
@@ -70,7 +70,6 @@
         sharding_config: Optional[Dict[str, Any]] = None,
     ) -> None:
         super().__init__()
-<<<<<<< HEAD
         self.sharding_config = sharding_config
 
         # layer info
@@ -131,22 +130,6 @@
         self.down_proj = down_proj_cls(**down_proj_kwargs)
 
         # act_fn
-=======
-        self.gate_up_proj = MergedColumnParallelLinear(
-            input_size=hidden_size,
-            output_sizes=[intermediate_size] * 2,
-            bias=bias,
-            quant_config=quant_config,
-            prefix=f"{prefix}.gate_up_proj",
-        )
-        self.down_proj = RowParallelLinear(
-            input_size=intermediate_size,
-            output_size=hidden_size,
-            bias=bias,
-            quant_config=quant_config,
-            prefix=f"{prefix}.down_proj",
-        )
->>>>>>> e9d517f2
         if hidden_act != "silu":
             raise ValueError(f"Unsupported activation: {hidden_act}. "
                              "Only silu is supported for now.")
@@ -270,7 +253,6 @@
             rope_scaling=rope_scaling,
             is_neox_style=is_neox_style,
         )
-<<<<<<< HEAD
 
         # attn
         attn_kwargs = {
@@ -306,16 +288,6 @@
             if post_attention_layernorm_type != "data":
                 o_proj_kwargs["gather_output"] = True
         self.o_proj = o_proj_cls(**o_proj_kwargs)
-=======
-        self.attn = Attention(
-            self.num_heads,
-            self.head_dim,
-            self.scaling,
-            num_kv_heads=self.num_kv_heads,
-            cache_config=cache_config,
-            quant_config=quant_config,
-        )
->>>>>>> e9d517f2
 
     def forward(
         self,
@@ -473,7 +445,6 @@
             hidden_states = self.input_layernorm(hidden_states, **kwargs)
         else:
             hidden_states, residual = self.input_layernorm(
-<<<<<<< HEAD
                 hidden_states, residual, **kwargs)
         
         hidden_states = self.self_attn(
@@ -482,13 +453,6 @@
             kv_cache=kv_cache,
             attn_metadata=attn_metadata,
         )
-=======
-                hidden_states, residual)
-        hidden_states = self.self_attn(positions=positions,
-                                       hidden_states=hidden_states,
-                                       kv_cache=kv_cache,
-                                       attn_metadata=attn_metadata)
->>>>>>> e9d517f2
 
         kwargs = {"num_tokens": num_tokens} if self.post_attention_layernorm_type == "data" else {}
         hidden_states, residual = self.post_attention_layernorm(
