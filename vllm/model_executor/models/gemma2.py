# coding=utf-8
# Copyright 2024 The vLLM team.
# Copyright 2024 Google Inc. HuggingFace Inc. team. All rights reserved.
#
#
# Licensed under the Apache License, Version 2.0 (the "License");
# you may not use this file except in compliance with the License.
# You may obtain a copy of the License at
#
#     http://www.apache.org/licenses/LICENSE-2.0
#
# Unless required by applicable law or agreed to in writing, software
# distributed under the License is distributed on an "AS IS" BASIS,
# WITHOUT WARRANTIES OR CONDITIONS OF ANY KIND, either express or implied.
# See the License for the specific language governing permissions and
# limitations under the License.
from typing import Iterable, List, Optional, Set, Tuple, Union

import torch
from torch import nn
from transformers import Gemma2Config

from vllm.attention import Attention, AttentionMetadata
from vllm.compilation.decorators import support_torch_compile
from vllm.config import CacheConfig, LoRAConfig
from vllm.distributed import get_pp_group, get_tensor_model_parallel_world_size
from vllm.logger import init_logger
from vllm.model_executor.layers.activation import GeluAndMul
from vllm.model_executor.layers.layernorm import GemmaRMSNorm
from vllm.model_executor.layers.linear import (MergedColumnParallelLinear,
                                               MergedDataParallelLinear)
from vllm.model_executor.layers.logits_processor import LogitsProcessor
from vllm.model_executor.layers.quantization import QuantizationConfig
from vllm.model_executor.layers.rotary_embedding import get_rope
from vllm.model_executor.layers.sampler import Sampler, SamplerOutput
from vllm.model_executor.layers.vocab_parallel_embedding import (
    VocabParallelEmbedding)
from vllm.model_executor.model_loader.weight_utils import default_weight_loader
from vllm.model_executor.sampling_metadata import SamplingMetadata
from vllm.sequence import IntermediateTensors

<<<<<<< HEAD
from .interfaces import SupportsLoRA
from .utils import _linear_cls_from_config, _qkv_linear_cls_from_config, _gemma_rms_norm_cls_from_config
=======
from .interfaces import SupportsLoRA, SupportsPP
from .utils import (AutoWeightsLoader, is_pp_missing_parameter,
                    make_empty_intermediate_tensors_factory, make_layers)
>>>>>>> e9d517f2

logger = init_logger(__name__)

from typing import Any, Dict, Iterable, List, Optional, Tuple, Union

class Gemma2MLP(nn.Module):

    def __init__(
        self,
        config: Gemma2Config,
        hidden_size: int,
        intermediate_size: int,
        hidden_act: str,
        hidden_activation: str,
        layer_idx: int,
        quant_config: Optional[QuantizationConfig] = None,
        sharding_config: Optional[Dict[str, Any]] = None,
    ) -> None:
        super().__init__()
        
        prefix = f"model.layers.{layer_idx}.mlp"
        
        # layer info
        layer_num = "".join(filter(str.isdigit, prefix))
        self.is_first_layer = layer_num == "0"
        self.is_last_layer = layer_num == str(config.num_hidden_layers - 1)
        next_layer_num = str(int(layer_num) + 1)

        # get sharding configs
        pre_feedforward_layernorm_type = sharding_config.get(
            f"{prefix.replace('.mlp', '')}.pre_feedforward_layernorm", "replicated")

        self.gate_up_proj_type = sharding_config.get(f"{prefix}.gate_up_proj", "column")
        self.down_proj_type = sharding_config.get(f"{prefix}.down_proj", "row")

        post_feedforward_layernorm_type = sharding_config.get(
            f"{prefix.replace('.mlp', '')}.post_feedforward_layernorm", "replicated")

        # gate_up_proj
        if self.gate_up_proj_type == "column":
            gate_up_proj_cls = MergedColumnParallelLinear
        elif self.gate_up_proj_type == "data":
            gate_up_proj_cls = MergedDataParallelLinear
        else:
            raise ValueError(f"Unsupported gate_up_proj type: {self.gate_up_proj_type}")

        gate_up_proj_kwargs = {
            "input_size": hidden_size,
            "output_sizes": [intermediate_size] * 2,
            "bias": False,
            "quant_config": quant_config,
            "prefix": f"{prefix}.gate_up_proj",
        }

        if self.gate_up_proj_type == "data":
            if pre_feedforward_layernorm_type != "data":
                gate_up_proj_kwargs["input_is_parallel"] = False
            if self.down_proj_type != "data":
                gate_up_proj_kwargs["gather_output"] = True

        self.gate_up_proj = gate_up_proj_cls(**gate_up_proj_kwargs)
        
        # down_proj
        down_proj_cls = _linear_cls_from_config(self.down_proj_type)
        down_proj_kwargs = {
            "input_size": intermediate_size,
            "output_size": hidden_size,
            "bias": False,
            "quant_config": quant_config,
            "prefix": f"{prefix}.down_proj",
        }
        if self.down_proj_type == "data":
            if self.gate_up_proj_type != "data":
                down_proj_kwargs["input_is_parallel"] = False
            if self.is_last_layer or post_feedforward_layernorm_type != "data":
                down_proj_kwargs["gather_output"] = True
            
        self.down_proj = down_proj_cls(**down_proj_kwargs)
        if not (hidden_act == hidden_activation == "gelu_pytorch_tanh"):
            raise ValueError(
                "Gemma2 uses `gelu_pytorch_tanh` as the hidden activation "
                "function. Please set `hidden_act` and `hidden_activation` to "
                "`gelu_pytorch_tanh`.")
        self.act_fn = GeluAndMul(approximate="tanh")

    def forward(
        self,
        x,
        num_tokens: Optional[int] = None,
    ):
        kwargs = {"num_tokens": num_tokens} if self.gate_up_proj_type == "data" else {}
        gate_up, _ = self.gate_up_proj(
            x,
            **kwargs,
        )

        x = self.act_fn(gate_up)
        
        kwargs = {"num_tokens": num_tokens} if self.down_proj_type == "data" else {}
        x, _ = self.down_proj(
            x,
            **kwargs,
        )
        return x


class Gemma2Attention(nn.Module):

    def __init__(self,
                 layer_idx: int,
                 config: Gemma2Config,
                 hidden_size: int,
                 num_heads: int,
                 num_kv_heads: int,
                 head_dim: int,
                 max_position_embeddings: int,
                 rope_theta: float,
                 cache_config: Optional[CacheConfig] = None,
                 quant_config: Optional[QuantizationConfig] = None,
                 sharding_config: Optional[Dict[str, Any]] = None,
                 attn_logits_soft_cap: Optional[float] = None) -> None:
        super().__init__()
        self.layer_idx = layer_idx
        self.config = config
        self.hidden_size = hidden_size
        tp_size = get_tensor_model_parallel_world_size()
        self.total_num_heads = num_heads
        assert self.total_num_heads % tp_size == 0
        self.num_heads = self.total_num_heads // tp_size
        self.total_num_kv_heads = num_kv_heads
        if self.total_num_kv_heads >= tp_size:
            # Number of KV heads is greater than TP size, so we partition
            # the KV heads across multiple tensor parallel GPUs.
            assert self.total_num_kv_heads % tp_size == 0
        else:
            # Number of KV heads is less than TP size, so we replicate
            # the KV heads across multiple tensor parallel GPUs.
            assert tp_size % self.total_num_kv_heads == 0
        self.num_kv_heads = max(1, self.total_num_kv_heads // tp_size)
        self.head_dim = head_dim

        # get sharding config for each submodule
        prefix = f"model.layers.{layer_idx}.self_attn"
        input_layernorm_type = sharding_config.get(f"{prefix.replace('.self_attn', '')}.input_layernorm", "replicated")
        self.qkv_proj_type = sharding_config.get(f"{prefix}.qkv_proj", "column")
        self.attn_type = sharding_config.get(f"{prefix}.attn", "column")
        self.o_proj_type = sharding_config.get(f"{prefix}.o_proj", "row")
        post_attention_layernorm_type = sharding_config.get(f"{prefix.replace('.self_attn', '')}.post_attention_layernorm", "replicated")
        
        # Parameters used for split
        if self.qkv_proj_type == "data":
            self.q_size = self.total_num_heads * self.head_dim
            self.kv_size = self.total_num_kv_heads * self.head_dim
        else:
            self.q_size = self.num_heads * self.head_dim
            self.kv_size = self.num_kv_heads * self.head_dim

        self.scaling = config.query_pre_attn_scalar**-0.5
        self.rope_theta = rope_theta

        # qkv_proj
        qkv_proj_cls = _qkv_linear_cls_from_config(self.qkv_proj_type)
        qkv_proj_kwargs = {
            "hidden_size": hidden_size,
            "head_size": self.head_dim,
            "total_num_heads": self.total_num_heads,
            "total_num_kv_heads": self.total_num_kv_heads,
            "bias": config.attention_bias,
            "quant_config": quant_config,
            "prefix": f"{prefix}.qkv_proj",
        }
        if self.qkv_proj_type == "data":
            if input_layernorm_type != "data":
                qkv_proj_kwargs["input_is_parallel"] = False

            qkv_proj_kwargs["gather_output"] = True

        self.qkv_proj = qkv_proj_cls(**qkv_proj_kwargs)

        # rotary_emb
        self.rotary_emb = get_rope(
            self.head_dim,
            rotary_dim=self.head_dim,
            max_position=max_position_embeddings,
            base=self.rope_theta,
            is_neox_style=True,
        )

        # attn
        attn_kwargs = {
            "num_heads": self.num_heads,
            "head_size": self.head_dim,
            "scale": self.scaling,
            "num_kv_heads": self.num_kv_heads,
            "cache_config": cache_config,
            "quant_config": quant_config,
            "logits_soft_cap": attn_logits_soft_cap,
        }
        if self.qkv_proj_type != "column":
            attn_kwargs["input_is_parallel"] = False
        if self.o_proj_type != "row":
            attn_kwargs["gather_output"] = True
        self.attn = Attention(**attn_kwargs)


        # o_proj
        o_proj_cls = _linear_cls_from_config(self.o_proj_type)
        o_proj_kwargs = {
            "input_size": self.total_num_heads * self.head_dim,
            "output_size": hidden_size,
            "bias": config.attention_bias,
            "quant_config": quant_config,
            "prefix": f"{prefix}.o_proj",
        }
        if self.o_proj_type == "data":
            o_proj_kwargs["input_is_parallel"] = False

            if post_attention_layernorm_type != "data":
                o_proj_kwargs["gather_output"] = True
        self.o_proj = o_proj_cls(**o_proj_kwargs)
        

    def forward(
        self,
        positions: torch.Tensor,
        hidden_states: torch.Tensor,
        kv_cache: torch.Tensor,
        attn_metadata: AttentionMetadata,
    ) -> torch.Tensor:
        num_tokens = attn_metadata.num_prefill_tokens + attn_metadata.num_decode_tokens

        kwargs = {"num_tokens": num_tokens} if self.qkv_proj_type == "data" else {}
        qkv, _ = self.qkv_proj(hidden_states, **kwargs)

        q, k, v = qkv.split([self.q_size, self.kv_size, self.kv_size], dim=-1)
        q, k = self.rotary_emb(positions, q, k)
        attn_output = self.attn(q, k, v, kv_cache, attn_metadata)

        kwargs = {"num_tokens": num_tokens} if self.o_proj_type == "data" else {}
        output, _ = self.o_proj(attn_output, **kwargs)
        return output


class Gemma2DecoderLayer(nn.Module):

    def __init__(
        self,
        layer_idx: int,
        config: Gemma2Config,
        cache_config: Optional[CacheConfig] = None,
        quant_config: Optional[QuantizationConfig] = None,
        sharding_config: Optional[Dict[str, Any]] = None,
    ) -> None:
        super().__init__()
        self.hidden_size = config.hidden_size

        # layer info
        prefix = f"model.layers.{layer_idx}"
        layer_num = "".join(filter(str.isdigit, prefix))
        self.is_first_layer = layer_num == "0"
        self.is_last_layer = layer_num == str(config.num_hidden_layers - 1)
        last_layer_num = str(int(layer_num) - 1)
        next_layer_num = str(int(layer_num) + 1)

        # get sharding config for each submodule
        last_layer_pre_feedforward_layernorm_type = sharding_config.get(
            f"{prefix.replace(layer_num, last_layer_num)}.pre_feedforward_layernorm", "replicated")
        last_layer_post_feedforward_layernorm_type = sharding_config.get(
            f"{prefix.replace(layer_num, last_layer_num)}.post_feedforward_layernorm", "replicated")

        self.last_layer_pre_feedforward_layernorm_type = last_layer_pre_feedforward_layernorm_type
        self.last_layer_post_feedforward_layernorm_type = last_layer_post_feedforward_layernorm_type
             
        self.input_layernorm_type = sharding_config.get(f"{prefix}.input_layernorm", "replicated")
        self.attn_qkv_proj_type = sharding_config.get(f"{prefix}.self_attn.qkv_proj", "column")
        self.attn_o_proj_type = sharding_config.get(f"{prefix}.self_attn.o_proj", "row")
        self.mlp_gate_up_proj_type = sharding_config.get(f"{prefix}.mlp.gate_up_proj", "column")
        self.mlp_down_proj_type = sharding_config.get(f"{prefix}.mlp.down_proj", "row")
        self.post_attention_layernorm_type = sharding_config.get(f"{prefix}.post_attention_layernorm", "replicated")
        self.pre_feedforward_layernorm_type = sharding_config.get(f"{prefix}.pre_feedforward_layernorm", "replicated")
        self.post_feedforward_layernorm_type = sharding_config.get(f"{prefix}.post_feedforward_layernorm", "replicated")

        next_layer_input_layernorm_type = sharding_config.get(
            f"{prefix.replace(layer_num, next_layer_num)}.input_layernorm", "replicated")

        # input_layernorm
        input_layernorm_cls = _gemma_rms_norm_cls_from_config(self.input_layernorm_type)
        input_layernorm_kwargs = {
            "hidden_size": config.hidden_size,
            "eps": config.rms_norm_eps,
        }
        if self.input_layernorm_type == "data":
            if self.is_first_layer or last_layer_post_feedforward_layernorm_type != "data":
                input_layernorm_kwargs["input_is_parallel"] = False
            if self.is_first_layer or last_layer_pre_feedforward_layernorm_type != "data":
                input_layernorm_kwargs["residual_is_parallel"] = False
            if self.attn_qkv_proj_type != "data":
                input_layernorm_kwargs["gather_output"] = True
            if self.pre_feedforward_layernorm_type != "data":
                input_layernorm_kwargs["gather_output_residual"] = True
        self.input_layernorm = input_layernorm_cls(**input_layernorm_kwargs)

        # attention
        self.self_attn = Gemma2Attention(
            layer_idx=layer_idx,
            config=config,
            hidden_size=self.hidden_size,
            num_heads=config.num_attention_heads,
            num_kv_heads=config.num_key_value_heads,
            head_dim=config.head_dim,
            max_position_embeddings=config.max_position_embeddings,
            rope_theta=config.rope_theta,
            cache_config=cache_config,
            quant_config=quant_config,
            attn_logits_soft_cap=config.attn_logit_softcapping,
            sharding_config=sharding_config,
        )

        # post_attention_layernorm
        post_attention_layernorm_cls = _gemma_rms_norm_cls_from_config(self.post_attention_layernorm_type)
        post_attention_layernorm_kwargs = {
            "hidden_size": config.hidden_size,
            "eps": config.rms_norm_eps,
        }
        if self.post_attention_layernorm_type == "data":
            if self.attn_o_proj_type != "data":
                post_attention_layernorm_kwargs["input_is_parallel"] = False
            
            if self.pre_feedforward_layernorm_type != "data":
                post_attention_layernorm_kwargs["gather_output"] = True

        self.post_attention_layernorm = post_attention_layernorm_cls(**post_attention_layernorm_kwargs)

        # pre_feedforward_layernorm
        pre_feedforward_layernorm_cls = _gemma_rms_norm_cls_from_config(self.pre_feedforward_layernorm_type)
        pre_feedforward_layernorm_kwargs = {
            "hidden_size": config.hidden_size,
            "eps": config.rms_norm_eps,
        }
        if self.pre_feedforward_layernorm_type == "data":
            if self.post_attention_layernorm_type != "data":
                pre_feedforward_layernorm_kwargs["input_is_parallel"] = False
            if self.input_layernorm_type != "data":
                pre_feedforward_layernorm_kwargs["residual_is_parallel"] = False
            if self.mlp_gate_up_proj_type != "data":
                pre_feedforward_layernorm_kwargs["gather_output"] = True
            if next_layer_input_layernorm_type != "data":
                pre_feedforward_layernorm_kwargs["gather_output_residual"] = True
            
        self.pre_feedforward_layernorm = pre_feedforward_layernorm_cls(**pre_feedforward_layernorm_kwargs)
        
        # mlp
        self.mlp = Gemma2MLP(
            config=config,
            hidden_size=self.hidden_size,
            intermediate_size=config.intermediate_size,
            hidden_act=config.hidden_act,
            hidden_activation=config.hidden_activation,
            quant_config=quant_config,
            layer_idx=layer_idx,
            sharding_config=sharding_config,
        )
        
        # post_feedforward_layernorm
        post_feedforward_layernorm_cls = _gemma_rms_norm_cls_from_config(self.post_feedforward_layernorm_type)
        post_feedforward_layernorm_kwargs = {
            "hidden_size": config.hidden_size,
            "eps": config.rms_norm_eps,
        }
        if self.post_feedforward_layernorm_type == "data":
            if self.mlp_down_proj_type != "data":
                post_feedforward_layernorm_kwargs["input_is_parallel"] = False
            
            if self.is_last_layer or next_layer_input_layernorm_type != "data":
                post_feedforward_layernorm_kwargs["gather_output"] = True

        self.post_feedforward_layernorm = post_feedforward_layernorm_cls(**post_feedforward_layernorm_kwargs)

    def forward(
        self,
        positions: torch.Tensor,
        hidden_states: torch.Tensor,
        kv_cache: torch.Tensor,
        attn_metadata: AttentionMetadata,
        residual: Optional[torch.Tensor],
    ) -> Tuple[torch.Tensor, torch.Tensor]:
        num_tokens = attn_metadata.num_prefill_tokens + attn_metadata.num_decode_tokens

        # Self Attention
        kwargs = {"num_tokens": num_tokens} if self.input_layernorm_type == "data" else {}
        if residual is None:
            residual = hidden_states
            hidden_states = self.input_layernorm(hidden_states, **kwargs)
        else:
            hidden_states, residual = self.input_layernorm(
                hidden_states, residual, **kwargs)
        
        hidden_states = self.self_attn(
            positions=positions,
            hidden_states=hidden_states,
            kv_cache=kv_cache,
            attn_metadata=attn_metadata,
        )

        kwargs = {"num_tokens": num_tokens} if self.post_attention_layernorm_type == "data" else {}
        hidden_states = self.post_attention_layernorm(hidden_states, **kwargs)

        kwargs = {"num_tokens": num_tokens} if self.pre_feedforward_layernorm_type == "data" else {}
        hidden_states, residual = self.pre_feedforward_layernorm(
            hidden_states, residual, **kwargs)
        
        hidden_states = self.mlp(hidden_states)
        
        kwargs = {"num_tokens": num_tokens} if self.post_feedforward_layernorm_type == "data" else {}
        hidden_states = self.post_feedforward_layernorm(hidden_states, **kwargs)

        return hidden_states, residual


@support_torch_compile(
    dynamic_arg_dims={
        "input_ids": 0,
        "positions": 0,
        "inputs_embeds": 0,
        "intermediate_tensors": 0,
    })
class Gemma2Model(nn.Module):

    def __init__(
        self,
        config: Gemma2Config,
        cache_config: Optional[CacheConfig] = None,
        quant_config: Optional[QuantizationConfig] = None,
<<<<<<< HEAD
        sharding_config: Optional[Dict[str, Any]] = None,
=======
        prefix: str = "",
>>>>>>> e9d517f2
    ) -> None:
        super().__init__()
        self.config = config

        self.embed_tokens = VocabParallelEmbedding(
            config.vocab_size,
            config.hidden_size,
        )
<<<<<<< HEAD
        self.layers = nn.ModuleList([
            Gemma2DecoderLayer(layer_idx, config, cache_config, quant_config, sharding_config)
            for layer_idx in range(config.num_hidden_layers)
        ])
=======
        self.start_layer, self.end_layer, self.layers = make_layers(
            config.num_hidden_layers,
            lambda prefix: Gemma2DecoderLayer(int(prefix.split(".")[
                -1]), config, cache_config, quant_config),
            prefix=f"{prefix}.layers")
>>>>>>> e9d517f2
        self.norm = GemmaRMSNorm(config.hidden_size, eps=config.rms_norm_eps)

        # Normalize the embedding by sqrt(hidden_size)
        # The normalizer's data type should be downcasted to the model's
        # data type such as bfloat16, not float32.
        # See https://github.com/huggingface/transformers/pull/29402
        normalizer = self.config.hidden_size**0.5
        self.register_buffer("normalizer", torch.tensor(normalizer))
        self.make_empty_intermediate_tensors = (
            make_empty_intermediate_tensors_factory(
                ["hidden_states", "residual"], config.hidden_size))

    def forward(
        self,
        input_ids: Optional[torch.Tensor],
        positions: torch.Tensor,
        kv_caches: List[torch.Tensor],
        attn_metadata: AttentionMetadata,
        intermediate_tensors: Optional[IntermediateTensors],
        inputs_embeds: Optional[torch.Tensor] = None,
    ) -> Union[torch.Tensor, IntermediateTensors]:
        if get_pp_group().is_first_rank:
            if inputs_embeds is not None:
                hidden_states = inputs_embeds
            else:
                hidden_states = self.embed_tokens(input_ids)
            hidden_states *= self.normalizer
            residual = None
        else:
            assert intermediate_tensors is not None
            hidden_states = intermediate_tensors["hidden_states"]
            residual = intermediate_tensors["residual"]
        for i in range(self.start_layer, self.end_layer):
            layer = self.layers[i]
            hidden_states, residual = layer(
                positions,
                hidden_states,
                kv_caches[i - self.start_layer],
                attn_metadata,
                residual,
            )
        if not get_pp_group().is_last_rank:
            return IntermediateTensors({
                "hidden_states": hidden_states,
                "residual": residual
            })
        hidden_states, _ = self.norm(hidden_states, residual)
        return hidden_states

    def load_weights(self, weights: Iterable[Tuple[str, torch.Tensor]]):
        stacked_params_mapping = [
            # (param_name, shard_name, shard_id)
            ("qkv_proj", "q_proj", "q"),
            ("qkv_proj", "k_proj", "k"),
            ("qkv_proj", "v_proj", "v"),
            ("gate_up_proj", "gate_proj", 0),
            ("gate_up_proj", "up_proj", 1),
        ]
        params_dict = dict(self.named_parameters())
        loaded_params: Set[str] = set()
        for name, loaded_weight in weights:
            for (param_name, shard_name, shard_id) in stacked_params_mapping:
                if shard_name not in name:
                    continue
                name = name.replace(shard_name, param_name)
                # Skip loading extra bias for GPTQ models.
                if name.endswith(".bias") and name not in params_dict:
                    continue
                if is_pp_missing_parameter(name, self):
                    continue
                param = params_dict[name]
                weight_loader = param.weight_loader
                weight_loader(param, loaded_weight, shard_id)
                break
            else:
                # Skip loading extra bias for GPTQ models.
                if name.endswith(".bias") and name not in params_dict:
                    continue
                if is_pp_missing_parameter(name, self):
                    continue
                param = params_dict[name]
                weight_loader = getattr(param, "weight_loader",
                                        default_weight_loader)
                weight_loader(param, loaded_weight)
            loaded_params.add(name)

        unloaded_params = params_dict.keys() - loaded_params
        if unloaded_params:
            logger.warning(
                "Some weights are not initialized from checkpoints: %s",
                unloaded_params)


class Gemma2ForCausalLM(nn.Module, SupportsLoRA, SupportsPP):
    packed_modules_mapping = {
        "qkv_proj": [
            "q_proj",
            "k_proj",
            "v_proj",
        ],
        "gate_up_proj": [
            "gate_proj",
            "up_proj",
        ],
    }

    # LoRA specific attributes
    supported_lora_modules = [
        "qkv_proj",
        "o_proj",
        "gate_up_proj",
        "down_proj",
    ]
    # Gemma does not apply LoRA to the embedding layer.
    embedding_modules = {}
    embedding_padding_modules = []

    # BitandBytes specific attributes
    default_bitsandbytes_target_modules = [
        ".gate_proj.",
        ".down_proj.",
        ".up_proj.",
        ".q_proj.",
        ".k_proj.",
        ".v_proj.",
        ".o_proj.",
    ]
    # in TP, these weights are partitioned along the column dimension (dim=-1)
    column_parallel_weights_modules = [".down_proj.", ".o_proj."]
    bitsandbytes_stacked_params_mapping = {
        # shard_name, weight_name, index
        "q_proj": ("qkv_proj", 0),
        "k_proj": ("qkv_proj", 1),
        "v_proj": ("qkv_proj", 2),
        "gate_proj": ("gate_up_proj", 0),
        "up_proj": ("gate_up_proj", 1),
    }

    def __init__(
        self,
        config: Gemma2Config,
        cache_config: Optional[CacheConfig] = None,
        quant_config: Optional[QuantizationConfig] = None,
        lora_config: Optional[LoRAConfig] = None,
        sharding_config: Optional[Dict[str, Any]] = None,
    ) -> None:
        del lora_config  # Unused.
        super().__init__()
        self.config = config
        # currently all existing Gemma models have `tie_word_embeddings` enabled
        assert config.tie_word_embeddings
        self.quant_config = quant_config
        self.model = Gemma2Model(config, cache_config, quant_config, sharding_config)
        self.logits_processor = LogitsProcessor(
            config.vocab_size, soft_cap=config.final_logit_softcapping)
        self.sampler = Sampler()
        self.make_empty_intermediate_tensors = (
            self.model.make_empty_intermediate_tensors)

    def forward(
        self,
        input_ids: torch.Tensor,
        positions: torch.Tensor,
        kv_caches: List[torch.Tensor],
        attn_metadata: AttentionMetadata,
        intermediate_tensors: Optional[IntermediateTensors] = None,
    ) -> Union[torch.Tensor, IntermediateTensors]:
        hidden_states = self.model(input_ids, positions, kv_caches,
                                   attn_metadata, intermediate_tensors)
        return hidden_states

    def compute_logits(
        self,
        hidden_states: torch.Tensor,
        sampling_metadata: SamplingMetadata,
    ) -> Optional[torch.Tensor]:
        logits = self.logits_processor(self.model.embed_tokens, hidden_states,
                                       sampling_metadata)
        return logits

    def sample(
        self,
        logits: torch.Tensor,
        sampling_metadata: SamplingMetadata,
    ) -> Optional[SamplerOutput]:
        next_tokens = self.sampler(logits, sampling_metadata)
        return next_tokens

    def load_weights(self, weights: Iterable[Tuple[str, torch.Tensor]]):
        loader = AutoWeightsLoader(
            self,
            skip_prefixes=(["lm_head."]
                           if self.config.tie_word_embeddings else None),
        )
        loader.load_weights(weights)<|MERGE_RESOLUTION|>--- conflicted
+++ resolved
@@ -39,14 +39,8 @@
 from vllm.model_executor.sampling_metadata import SamplingMetadata
 from vllm.sequence import IntermediateTensors
 
-<<<<<<< HEAD
 from .interfaces import SupportsLoRA
 from .utils import _linear_cls_from_config, _qkv_linear_cls_from_config, _gemma_rms_norm_cls_from_config
-=======
-from .interfaces import SupportsLoRA, SupportsPP
-from .utils import (AutoWeightsLoader, is_pp_missing_parameter,
-                    make_empty_intermediate_tensors_factory, make_layers)
->>>>>>> e9d517f2
 
 logger = init_logger(__name__)
 
@@ -480,11 +474,7 @@
         config: Gemma2Config,
         cache_config: Optional[CacheConfig] = None,
         quant_config: Optional[QuantizationConfig] = None,
-<<<<<<< HEAD
         sharding_config: Optional[Dict[str, Any]] = None,
-=======
-        prefix: str = "",
->>>>>>> e9d517f2
     ) -> None:
         super().__init__()
         self.config = config
@@ -493,18 +483,10 @@
             config.vocab_size,
             config.hidden_size,
         )
-<<<<<<< HEAD
         self.layers = nn.ModuleList([
             Gemma2DecoderLayer(layer_idx, config, cache_config, quant_config, sharding_config)
             for layer_idx in range(config.num_hidden_layers)
         ])
-=======
-        self.start_layer, self.end_layer, self.layers = make_layers(
-            config.num_hidden_layers,
-            lambda prefix: Gemma2DecoderLayer(int(prefix.split(".")[
-                -1]), config, cache_config, quant_config),
-            prefix=f"{prefix}.layers")
->>>>>>> e9d517f2
         self.norm = GemmaRMSNorm(config.hidden_size, eps=config.rms_norm_eps)
 
         # Normalize the embedding by sqrt(hidden_size)
